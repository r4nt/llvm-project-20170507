//===--- TokenAnnotator.cpp - Format C++ code -----------------------------===//
//
// Part of the LLVM Project, under the Apache License v2.0 with LLVM Exceptions.
// See https://llvm.org/LICENSE.txt for license information.
// SPDX-License-Identifier: Apache-2.0 WITH LLVM-exception
//
//===----------------------------------------------------------------------===//
///
/// \file
/// This file implements a token annotator, i.e. creates
/// \c AnnotatedTokens out of \c FormatTokens with required extra information.
///
//===----------------------------------------------------------------------===//

#include "TokenAnnotator.h"
#include "clang/Basic/SourceManager.h"
#include "llvm/ADT/SmallPtrSet.h"
#include "llvm/Support/Debug.h"

#define DEBUG_TYPE "format-token-annotator"

namespace clang {
namespace format {

namespace {

/// Returns \c true if the token can be used as an identifier in
/// an Objective-C \c @selector, \c false otherwise.
///
/// Because getFormattingLangOpts() always lexes source code as
/// Objective-C++, C++ keywords like \c new and \c delete are
/// lexed as tok::kw_*, not tok::identifier, even for Objective-C.
///
/// For Objective-C and Objective-C++, both identifiers and keywords
/// are valid inside @selector(...) (or a macro which
/// invokes @selector(...)). So, we allow treat any identifier or
/// keyword as a potential Objective-C selector component.
static bool canBeObjCSelectorComponent(const FormatToken &Tok) {
  return Tok.Tok.getIdentifierInfo() != nullptr;
}

/// A parser that gathers additional information about tokens.
///
/// The \c TokenAnnotator tries to match parenthesis and square brakets and
/// store a parenthesis levels. It also tries to resolve matching "<" and ">"
/// into template parameter lists.
class AnnotatingParser {
public:
  AnnotatingParser(const FormatStyle &Style, AnnotatedLine &Line,
                   const AdditionalKeywords &Keywords)
      : Style(Style), Line(Line), CurrentToken(Line.First), AutoFound(false),
        Keywords(Keywords) {
    Contexts.push_back(Context(tok::unknown, 1, /*IsExpression=*/false));
    resetTokenMetadata(CurrentToken);
  }

private:
  bool parseAngle() {
    if (!CurrentToken || !CurrentToken->Previous)
      return false;
    if (NonTemplateLess.count(CurrentToken->Previous))
      return false;

    const FormatToken &Previous = *CurrentToken->Previous; // The '<'.
    if (Previous.Previous) {
      if (Previous.Previous->Tok.isLiteral())
        return false;
      if (Previous.Previous->is(tok::r_paren) && Contexts.size() > 1 &&
          (!Previous.Previous->MatchingParen ||
           !Previous.Previous->MatchingParen->is(TT_OverloadedOperatorLParen)))
        return false;
    }

    FormatToken *Left = CurrentToken->Previous;
    Left->ParentBracket = Contexts.back().ContextKind;
    ScopedContextCreator ContextCreator(*this, tok::less, 12);

    // If this angle is in the context of an expression, we need to be more
    // hesitant to detect it as opening template parameters.
    bool InExprContext = Contexts.back().IsExpression;

    Contexts.back().IsExpression = false;
    // If there's a template keyword before the opening angle bracket, this is a
    // template parameter, not an argument.
    Contexts.back().InTemplateArgument =
        Left->Previous && Left->Previous->Tok.isNot(tok::kw_template);

    if (Style.Language == FormatStyle::LK_Java &&
        CurrentToken->is(tok::question))
      next();

    while (CurrentToken) {
      if (CurrentToken->is(tok::greater)) {
        Left->MatchingParen = CurrentToken;
        CurrentToken->MatchingParen = Left;
        // In TT_Proto, we must distignuish between:
        //   map<key, value>
        //   msg < item: data >
        //   msg: < item: data >
        // In TT_TextProto, map<key, value> does not occur.
        if (Style.Language == FormatStyle::LK_TextProto ||
            (Style.Language == FormatStyle::LK_Proto && Left->Previous &&
             Left->Previous->isOneOf(TT_SelectorName, TT_DictLiteral)))
          CurrentToken->setType(TT_DictLiteral);
        else
          CurrentToken->setType(TT_TemplateCloser);
        next();
        return true;
      }
      if (CurrentToken->is(tok::question) &&
          Style.Language == FormatStyle::LK_Java) {
        next();
        continue;
      }
      if (CurrentToken->isOneOf(tok::r_paren, tok::r_square, tok::r_brace) ||
          (CurrentToken->isOneOf(tok::colon, tok::question) && InExprContext &&
           Style.Language != FormatStyle::LK_Proto &&
           Style.Language != FormatStyle::LK_TextProto))
        return false;
      // If a && or || is found and interpreted as a binary operator, this set
      // of angles is likely part of something like "a < b && c > d". If the
      // angles are inside an expression, the ||/&& might also be a binary
      // operator that was misinterpreted because we are parsing template
      // parameters.
      // FIXME: This is getting out of hand, write a decent parser.
      if (CurrentToken->Previous->isOneOf(tok::pipepipe, tok::ampamp) &&
          CurrentToken->Previous->is(TT_BinaryOperator) &&
          Contexts[Contexts.size() - 2].IsExpression &&
          !Line.startsWith(tok::kw_template))
        return false;
      updateParameterCount(Left, CurrentToken);
      if (Style.Language == FormatStyle::LK_Proto) {
        if (FormatToken *Previous = CurrentToken->getPreviousNonComment()) {
          if (CurrentToken->is(tok::colon) ||
              (CurrentToken->isOneOf(tok::l_brace, tok::less) &&
               Previous->isNot(tok::colon)))
            Previous->setType(TT_SelectorName);
        }
      }
      if (!consumeToken())
        return false;
    }
    return false;
  }

  bool parseParens(bool LookForDecls = false) {
    if (!CurrentToken)
      return false;
    FormatToken *Left = CurrentToken->Previous;
    Left->ParentBracket = Contexts.back().ContextKind;
    ScopedContextCreator ContextCreator(*this, tok::l_paren, 1);

    // FIXME: This is a bit of a hack. Do better.
    Contexts.back().ColonIsForRangeExpr =
        Contexts.size() == 2 && Contexts[0].ColonIsForRangeExpr;

    bool StartsObjCMethodExpr = false;
    if (FormatToken *MaybeSel = Left->Previous) {
      // @selector( starts a selector.
      if (MaybeSel->isObjCAtKeyword(tok::objc_selector) && MaybeSel->Previous &&
          MaybeSel->Previous->is(tok::at)) {
        StartsObjCMethodExpr = true;
      }
    }

    if (Left->is(TT_OverloadedOperatorLParen)) {
      Contexts.back().IsExpression = false;
    } else if (Style.Language == FormatStyle::LK_JavaScript &&
               (Line.startsWith(Keywords.kw_type, tok::identifier) ||
                Line.startsWith(tok::kw_export, Keywords.kw_type,
                                tok::identifier))) {
      // type X = (...);
      // export type X = (...);
      Contexts.back().IsExpression = false;
    } else if (Left->Previous &&
               (Left->Previous->isOneOf(tok::kw_static_assert, tok::kw_decltype,
                                        tok::kw_if, tok::kw_while, tok::l_paren,
                                        tok::comma) ||
                Left->Previous->endsSequence(tok::kw_constexpr, tok::kw_if) ||
                Left->Previous->is(TT_BinaryOperator))) {
      // static_assert, if and while usually contain expressions.
      Contexts.back().IsExpression = true;
    } else if (Style.Language == FormatStyle::LK_JavaScript && Left->Previous &&
               (Left->Previous->is(Keywords.kw_function) ||
                (Left->Previous->endsSequence(tok::identifier,
                                              Keywords.kw_function)))) {
      // function(...) or function f(...)
      Contexts.back().IsExpression = false;
    } else if (Style.Language == FormatStyle::LK_JavaScript && Left->Previous &&
               Left->Previous->is(TT_JsTypeColon)) {
      // let x: (SomeType);
      Contexts.back().IsExpression = false;
    } else if (Left->Previous && Left->Previous->is(tok::r_square) &&
               Left->Previous->MatchingParen &&
               Left->Previous->MatchingParen->is(TT_LambdaLSquare)) {
      // This is a parameter list of a lambda expression.
      Contexts.back().IsExpression = false;
    } else if (Line.InPPDirective &&
               (!Left->Previous || !Left->Previous->is(tok::identifier))) {
      Contexts.back().IsExpression = true;
    } else if (Contexts[Contexts.size() - 2].CaretFound) {
      // This is the parameter list of an ObjC block.
      Contexts.back().IsExpression = false;
    } else if (Left->Previous && Left->Previous->is(tok::kw___attribute)) {
      Left->setType(TT_AttributeParen);
    } else if (Left->Previous && Left->Previous->is(TT_ForEachMacro)) {
      // The first argument to a foreach macro is a declaration.
      Contexts.back().IsForEachMacro = true;
      Contexts.back().IsExpression = false;
    } else if (Left->Previous && Left->Previous->MatchingParen &&
               Left->Previous->MatchingParen->is(TT_ObjCBlockLParen)) {
      Contexts.back().IsExpression = false;
    } else if (!Line.MustBeDeclaration && !Line.InPPDirective) {
      bool IsForOrCatch =
          Left->Previous && Left->Previous->isOneOf(tok::kw_for, tok::kw_catch);
      Contexts.back().IsExpression = !IsForOrCatch;
    }

    if (StartsObjCMethodExpr) {
      Contexts.back().ColonIsObjCMethodExpr = true;
      Left->setType(TT_ObjCMethodExpr);
    }

    // MightBeFunctionType and ProbablyFunctionType are used for
    // function pointer and reference types as well as Objective-C
    // block types:
    //
    // void (*FunctionPointer)(void);
    // void (&FunctionReference)(void);
    // void (^ObjCBlock)(void);
    bool MightBeFunctionType = !Contexts[Contexts.size() - 2].IsExpression;
    bool ProbablyFunctionType =
        CurrentToken->isOneOf(tok::star, tok::amp, tok::caret);
    bool HasMultipleLines = false;
    bool HasMultipleParametersOnALine = false;
    bool MightBeObjCForRangeLoop =
        Left->Previous && Left->Previous->is(tok::kw_for);
    FormatToken *PossibleObjCForInToken = nullptr;
    while (CurrentToken) {
      // LookForDecls is set when "if (" has been seen. Check for
      // 'identifier' '*' 'identifier' followed by not '=' -- this
      // '*' has to be a binary operator but determineStarAmpUsage() will
      // categorize it as an unary operator, so set the right type here.
      if (LookForDecls && CurrentToken->Next) {
        FormatToken *Prev = CurrentToken->getPreviousNonComment();
        if (Prev) {
          FormatToken *PrevPrev = Prev->getPreviousNonComment();
          FormatToken *Next = CurrentToken->Next;
          if (PrevPrev && PrevPrev->is(tok::identifier) &&
              Prev->isOneOf(tok::star, tok::amp, tok::ampamp) &&
              CurrentToken->is(tok::identifier) && Next->isNot(tok::equal)) {
            Prev->setType(TT_BinaryOperator);
            LookForDecls = false;
          }
        }
      }

      if (CurrentToken->Previous->is(TT_PointerOrReference) &&
          CurrentToken->Previous->Previous->isOneOf(tok::l_paren,
                                                    tok::coloncolon))
        ProbablyFunctionType = true;
      if (CurrentToken->is(tok::comma))
        MightBeFunctionType = false;
      if (CurrentToken->Previous->is(TT_BinaryOperator))
        Contexts.back().IsExpression = true;
      if (CurrentToken->is(tok::r_paren)) {
        if (MightBeFunctionType && ProbablyFunctionType && CurrentToken->Next &&
            (CurrentToken->Next->is(tok::l_paren) ||
             (CurrentToken->Next->is(tok::l_square) && Line.MustBeDeclaration)))
          Left->Type = Left->Next->is(tok::caret) ? TT_ObjCBlockLParen
                                                  : TT_FunctionTypeLParen;
        Left->MatchingParen = CurrentToken;
        CurrentToken->MatchingParen = Left;

        if (CurrentToken->Next && CurrentToken->Next->is(tok::l_brace) &&
            Left->Previous && Left->Previous->is(tok::l_paren)) {
          // Detect the case where macros are used to generate lambdas or
          // function bodies, e.g.:
          //   auto my_lambda = MARCO((Type *type, int i) { .. body .. });
          for (FormatToken *Tok = Left; Tok != CurrentToken; Tok = Tok->Next) {
            if (Tok->is(TT_BinaryOperator) &&
                Tok->isOneOf(tok::star, tok::amp, tok::ampamp))
              Tok->setType(TT_PointerOrReference);
          }
        }

        if (StartsObjCMethodExpr) {
          CurrentToken->setType(TT_ObjCMethodExpr);
          if (Contexts.back().FirstObjCSelectorName) {
            Contexts.back().FirstObjCSelectorName->LongestObjCSelectorName =
                Contexts.back().LongestObjCSelectorName;
          }
        }

        if (Left->is(TT_AttributeParen))
          CurrentToken->setType(TT_AttributeParen);
        if (Left->Previous && Left->Previous->is(TT_JavaAnnotation))
          CurrentToken->setType(TT_JavaAnnotation);
        if (Left->Previous && Left->Previous->is(TT_LeadingJavaAnnotation))
          CurrentToken->setType(TT_LeadingJavaAnnotation);

        if (!HasMultipleLines)
          Left->PackingKind = PPK_Inconclusive;
        else if (HasMultipleParametersOnALine)
          Left->PackingKind = PPK_BinPacked;
        else
          Left->PackingKind = PPK_OnePerLine;

        next();
        return true;
      }
      if (CurrentToken->isOneOf(tok::r_square, tok::r_brace))
        return false;

      if (CurrentToken->is(tok::l_brace))
        Left->setType(TT_Unknown); // Not TT_ObjCBlockLParen
      if (CurrentToken->is(tok::comma) && CurrentToken->Next &&
          !CurrentToken->Next->HasUnescapedNewline &&
          !CurrentToken->Next->isTrailingComment())
        HasMultipleParametersOnALine = true;
      if ((CurrentToken->Previous->isOneOf(tok::kw_const, tok::kw_auto) ||
           CurrentToken->Previous->isSimpleTypeSpecifier()) &&
          !CurrentToken->is(tok::l_brace))
        Contexts.back().IsExpression = false;
      if (CurrentToken->isOneOf(tok::semi, tok::colon)) {
        MightBeObjCForRangeLoop = false;
        if (PossibleObjCForInToken) {
          PossibleObjCForInToken->setType(TT_Unknown);
          PossibleObjCForInToken = nullptr;
        }
      }
      if (MightBeObjCForRangeLoop && CurrentToken->is(Keywords.kw_in)) {
        PossibleObjCForInToken = CurrentToken;
        PossibleObjCForInToken->setType(TT_ObjCForIn);
      }
      // When we discover a 'new', we set CanBeExpression to 'false' in order to
      // parse the type correctly. Reset that after a comma.
      if (CurrentToken->is(tok::comma))
        Contexts.back().CanBeExpression = true;

      FormatToken *Tok = CurrentToken;
      if (!consumeToken())
        return false;
      updateParameterCount(Left, Tok);
      if (CurrentToken && CurrentToken->HasUnescapedNewline)
        HasMultipleLines = true;
    }
    return false;
  }

  bool isCpp11AttributeSpecifier(const FormatToken &Tok) {
    if (!Style.isCpp() || !Tok.startsSequence(tok::l_square, tok::l_square))
      return false;
    const FormatToken *AttrTok = Tok.Next->Next;
    if (!AttrTok)
      return false;
    // C++17 '[[using ns: foo, bar(baz, blech)]]'
    // We assume nobody will name an ObjC variable 'using'.
    if (AttrTok->startsSequence(tok::kw_using, tok::identifier, tok::colon))
      return true;
    if (AttrTok->isNot(tok::identifier))
      return false;
    while (AttrTok && !AttrTok->startsSequence(tok::r_square, tok::r_square)) {
      // ObjC message send. We assume nobody will use : in a C++11 attribute
      // specifier parameter, although this is technically valid:
      // [[foo(:)]]
      if (AttrTok->is(tok::colon) ||
          AttrTok->startsSequence(tok::identifier, tok::identifier) ||
          AttrTok->startsSequence(tok::r_paren, tok::identifier))
        return false;
      if (AttrTok->is(tok::ellipsis))
        return true;
      AttrTok = AttrTok->Next;
    }
    return AttrTok && AttrTok->startsSequence(tok::r_square, tok::r_square);
  }

  bool parseSquare() {
    if (!CurrentToken)
      return false;

    // A '[' could be an index subscript (after an identifier or after
    // ')' or ']'), it could be the start of an Objective-C method
    // expression, it could the start of an Objective-C array literal,
    // or it could be a C++ attribute specifier [[foo::bar]].
    FormatToken *Left = CurrentToken->Previous;
    Left->ParentBracket = Contexts.back().ContextKind;
    FormatToken *Parent = Left->getPreviousNonComment();

    // Cases where '>' is followed by '['.
    // In C++, this can happen either in array of templates (foo<int>[10])
    // or when array is a nested template type (unique_ptr<type1<type2>[]>).
    bool CppArrayTemplates =
        Style.isCpp() && Parent && Parent->is(TT_TemplateCloser) &&
        (Contexts.back().CanBeExpression || Contexts.back().IsExpression ||
         Contexts.back().InTemplateArgument);

    bool IsCpp11AttributeSpecifier = isCpp11AttributeSpecifier(*Left) ||
                                     Contexts.back().InCpp11AttributeSpecifier;

    bool InsideInlineASM = Line.startsWith(tok::kw_asm);
    bool StartsObjCMethodExpr =
        !InsideInlineASM && !CppArrayTemplates && Style.isCpp() &&
        !IsCpp11AttributeSpecifier && Contexts.back().CanBeExpression &&
        Left->isNot(TT_LambdaLSquare) &&
        !CurrentToken->isOneOf(tok::l_brace, tok::r_square) &&
        (!Parent ||
         Parent->isOneOf(tok::colon, tok::l_square, tok::l_paren,
                         tok::kw_return, tok::kw_throw) ||
         Parent->isUnaryOperator() ||
         // FIXME(bug 36976): ObjC return types shouldn't use TT_CastRParen.
         Parent->isOneOf(TT_ObjCForIn, TT_CastRParen) ||
         getBinOpPrecedence(Parent->Tok.getKind(), true, true) > prec::Unknown);
    bool ColonFound = false;

    unsigned BindingIncrease = 1;
    if (Left->isCppStructuredBinding(Style)) {
      Left->setType(TT_StructuredBindingLSquare);
    } else if (Left->is(TT_Unknown)) {
      if (StartsObjCMethodExpr) {
        Left->setType(TT_ObjCMethodExpr);
      } else if (IsCpp11AttributeSpecifier) {
        Left->setType(TT_AttributeSquare);
      } else if (Style.Language == FormatStyle::LK_JavaScript && Parent &&
                 Contexts.back().ContextKind == tok::l_brace &&
                 Parent->isOneOf(tok::l_brace, tok::comma)) {
        Left->setType(TT_JsComputedPropertyName);
      } else if (Style.isCpp() && Contexts.back().ContextKind == tok::l_brace &&
                 Parent && Parent->isOneOf(tok::l_brace, tok::comma)) {
        Left->setType(TT_DesignatedInitializerLSquare);
      } else if (CurrentToken->is(tok::r_square) && Parent &&
                 Parent->is(TT_TemplateCloser)) {
        Left->setType(TT_ArraySubscriptLSquare);
      } else if (Style.Language == FormatStyle::LK_Proto ||
                 Style.Language == FormatStyle::LK_TextProto) {
        // Square braces in LK_Proto can either be message field attributes:
        //
        // optional Aaa aaa = 1 [
        //   (aaa) = aaa
        // ];
        //
        // extensions 123 [
        //   (aaa) = aaa
        // ];
        //
        // or text proto extensions (in options):
        //
        // option (Aaa.options) = {
        //   [type.type/type] {
        //     key: value
        //   }
        // }
        //
        // or repeated fields (in options):
        //
        // option (Aaa.options) = {
        //   keys: [ 1, 2, 3 ]
        // }
        //
        // In the first and the third case we want to spread the contents inside
        // the square braces; in the second we want to keep them inline.
        Left->setType(TT_ArrayInitializerLSquare);
        if (!Left->endsSequence(tok::l_square, tok::numeric_constant,
                                tok::equal) &&
            !Left->endsSequence(tok::l_square, tok::numeric_constant,
                                tok::identifier) &&
            !Left->endsSequence(tok::l_square, tok::colon, TT_SelectorName)) {
          Left->setType(TT_ProtoExtensionLSquare);
          BindingIncrease = 10;
        }
      } else if (!CppArrayTemplates && Parent &&
                 Parent->isOneOf(TT_BinaryOperator, TT_TemplateCloser, tok::at,
                                 tok::comma, tok::l_paren, tok::l_square,
                                 tok::question, tok::colon, tok::kw_return,
                                 // Should only be relevant to JavaScript:
                                 tok::kw_default)) {
        Left->setType(TT_ArrayInitializerLSquare);
      } else {
        BindingIncrease = 10;
        Left->setType(TT_ArraySubscriptLSquare);
      }
    }

    ScopedContextCreator ContextCreator(*this, tok::l_square, BindingIncrease);
    Contexts.back().IsExpression = true;
    if (Style.Language == FormatStyle::LK_JavaScript && Parent &&
        Parent->is(TT_JsTypeColon))
      Contexts.back().IsExpression = false;

    Contexts.back().ColonIsObjCMethodExpr = StartsObjCMethodExpr;
    Contexts.back().InCpp11AttributeSpecifier = IsCpp11AttributeSpecifier;

    while (CurrentToken) {
      if (CurrentToken->is(tok::r_square)) {
        if (IsCpp11AttributeSpecifier)
<<<<<<< HEAD
          CurrentToken->setType(TT_AttributeSquare);
        else if (CurrentToken->Next && CurrentToken->Next->is(tok::l_paren) &&
=======
          CurrentToken->Type = TT_AttributeSquare;
        else if (((CurrentToken->Next &&
                   CurrentToken->Next->is(tok::l_paren)) ||
                  (CurrentToken->Previous &&
                   CurrentToken->Previous->Previous == Left)) &&
>>>>>>> 0c6bb56b
                 Left->is(TT_ObjCMethodExpr)) {
          // An ObjC method call is rarely followed by an open parenthesis. It
          // also can't be composed of just one token, unless it's a macro that
          // will be expanded to more tokens.
          // FIXME: Do we incorrectly label ":" with this?
          StartsObjCMethodExpr = false;
          Left->setType(TT_Unknown);
        }
        if (StartsObjCMethodExpr && CurrentToken->Previous != Left) {
          CurrentToken->setType(TT_ObjCMethodExpr);
          // If we haven't seen a colon yet, make sure the last identifier
          // before the r_square is tagged as a selector name component.
          if (!ColonFound && CurrentToken->Previous &&
              CurrentToken->Previous->is(TT_Unknown) &&
              canBeObjCSelectorComponent(*CurrentToken->Previous))
            CurrentToken->Previous->setType(TT_SelectorName);
          // determineStarAmpUsage() thinks that '*' '[' is allocating an
          // array of pointers, but if '[' starts a selector then '*' is a
          // binary operator.
          if (Parent && Parent->is(TT_PointerOrReference))
            Parent->setType(TT_BinaryOperator);
        }
        // An arrow after an ObjC method expression is not a lambda arrow.
        if (CurrentToken->Type == TT_ObjCMethodExpr && CurrentToken->Next &&
            CurrentToken->Next->is(TT_LambdaArrow))
          CurrentToken->Next->Type = TT_Unknown;
        Left->MatchingParen = CurrentToken;
        CurrentToken->MatchingParen = Left;
        // FirstObjCSelectorName is set when a colon is found. This does
        // not work, however, when the method has no parameters.
        // Here, we set FirstObjCSelectorName when the end of the method call is
        // reached, in case it was not set already.
        if (!Contexts.back().FirstObjCSelectorName) {
          FormatToken *Previous = CurrentToken->getPreviousNonComment();
          if (Previous && Previous->is(TT_SelectorName)) {
            Previous->ObjCSelectorNameParts = 1;
            Contexts.back().FirstObjCSelectorName = Previous;
          }
        } else {
          Left->ParameterCount =
              Contexts.back().FirstObjCSelectorName->ObjCSelectorNameParts;
        }
        if (Contexts.back().FirstObjCSelectorName) {
          Contexts.back().FirstObjCSelectorName->LongestObjCSelectorName =
              Contexts.back().LongestObjCSelectorName;
          if (Left->BlockParameterCount > 1)
            Contexts.back().FirstObjCSelectorName->LongestObjCSelectorName = 0;
        }
        next();
        return true;
      }
      if (CurrentToken->isOneOf(tok::r_paren, tok::r_brace))
        return false;
      if (CurrentToken->is(tok::colon)) {
        if (IsCpp11AttributeSpecifier &&
            CurrentToken->endsSequence(tok::colon, tok::identifier,
                                       tok::kw_using)) {
          // Remember that this is a [[using ns: foo]] C++ attribute, so we
          // don't add a space before the colon (unlike other colons).
          CurrentToken->setType(TT_AttributeColon);
        } else if (Left->isOneOf(TT_ArraySubscriptLSquare,
                                 TT_DesignatedInitializerLSquare)) {
          Left->setType(TT_ObjCMethodExpr);
          StartsObjCMethodExpr = true;
          Contexts.back().ColonIsObjCMethodExpr = true;
          if (Parent && Parent->is(tok::r_paren))
            // FIXME(bug 36976): ObjC return types shouldn't use TT_CastRParen.
            Parent->setType(TT_CastRParen);
        }
        ColonFound = true;
      }
      if (CurrentToken->is(tok::comma) && Left->is(TT_ObjCMethodExpr) &&
          !ColonFound)
        Left->setType(TT_ArrayInitializerLSquare);
      FormatToken *Tok = CurrentToken;
      if (!consumeToken())
        return false;
      updateParameterCount(Left, Tok);
    }
    return false;
  }

  bool parseBrace() {
    if (CurrentToken) {
      FormatToken *Left = CurrentToken->Previous;
      Left->ParentBracket = Contexts.back().ContextKind;

      if (Contexts.back().CaretFound)
        Left->setType(TT_ObjCBlockLBrace);
      Contexts.back().CaretFound = false;

      ScopedContextCreator ContextCreator(*this, tok::l_brace, 1);
      Contexts.back().ColonIsDictLiteral = true;
      if (Left->BlockKind == BK_BracedInit)
        Contexts.back().IsExpression = true;
      if (Style.Language == FormatStyle::LK_JavaScript && Left->Previous &&
          Left->Previous->is(TT_JsTypeColon))
        Contexts.back().IsExpression = false;

      while (CurrentToken) {
        if (CurrentToken->is(tok::r_brace)) {
          Left->MatchingParen = CurrentToken;
          CurrentToken->MatchingParen = Left;
          next();
          return true;
        }
        if (CurrentToken->isOneOf(tok::r_paren, tok::r_square))
          return false;
        updateParameterCount(Left, CurrentToken);
        if (CurrentToken->isOneOf(tok::colon, tok::l_brace, tok::less)) {
          FormatToken *Previous = CurrentToken->getPreviousNonComment();
          if (Previous->is(TT_JsTypeOptionalQuestion))
            Previous = Previous->getPreviousNonComment();
          if ((CurrentToken->is(tok::colon) &&
               (!Contexts.back().ColonIsDictLiteral || !Style.isCpp())) ||
              Style.Language == FormatStyle::LK_Proto ||
              Style.Language == FormatStyle::LK_TextProto) {
            Left->setType(TT_DictLiteral);
            if (Previous->Tok.getIdentifierInfo() ||
                Previous->is(tok::string_literal))
              Previous->setType(TT_SelectorName);
          }
          if (CurrentToken->is(tok::colon) ||
              Style.Language == FormatStyle::LK_JavaScript)
            Left->setType(TT_DictLiteral);
        }
        if (CurrentToken->is(tok::comma) &&
            Style.Language == FormatStyle::LK_JavaScript)
          Left->setType(TT_DictLiteral);
        if (!consumeToken())
          return false;
      }
    }
    return true;
  }

  void updateParameterCount(FormatToken *Left, FormatToken *Current) {
    // For ObjC methods, the number of parameters is calculated differently as
    // method declarations have a different structure (the parameters are not
    // inside a bracket scope).
    if (Current->is(tok::l_brace) && Current->BlockKind == BK_Block)
      ++Left->BlockParameterCount;
    if (Current->is(tok::comma)) {
      ++Left->ParameterCount;
      if (!Left->Role)
        Left->Role.reset(new CommaSeparatedList(Style));
      Left->Role->CommaFound(Current);
    } else if (Left->ParameterCount == 0 && Current->isNot(tok::comment)) {
      Left->ParameterCount = 1;
    }
  }

  bool parseConditional() {
    while (CurrentToken) {
      if (CurrentToken->is(tok::colon)) {
        CurrentToken->setType(TT_ConditionalExpr);
        next();
        return true;
      }
      if (!consumeToken())
        return false;
    }
    return false;
  }

  bool parseTemplateDeclaration() {
    if (CurrentToken && CurrentToken->is(tok::less)) {
      CurrentToken->setType(TT_TemplateOpener);
      next();
      if (!parseAngle())
        return false;
      if (CurrentToken)
        CurrentToken->Previous->ClosesTemplateDeclaration = true;
      return true;
    }
    return false;
  }

  bool consumeToken() {
    FormatToken *Tok = CurrentToken;
    next();
    switch (Tok->Tok.getKind()) {
    case tok::plus:
    case tok::minus:
      if (!Tok->Previous && Line.MustBeDeclaration)
        Tok->setType(TT_ObjCMethodSpecifier);
      break;
    case tok::colon:
      if (!Tok->Previous)
        return false;
      // Colons from ?: are handled in parseConditional().
      if (Style.Language == FormatStyle::LK_JavaScript) {
        if (Contexts.back().ColonIsForRangeExpr || // colon in for loop
            (Contexts.size() == 1 &&               // switch/case labels
             !Line.First->isOneOf(tok::kw_enum, tok::kw_case)) ||
            Contexts.back().ContextKind == tok::l_paren ||  // function params
            Contexts.back().ContextKind == tok::l_square || // array type
            (!Contexts.back().IsExpression &&
             Contexts.back().ContextKind == tok::l_brace) || // object type
            (Contexts.size() == 1 &&
             Line.MustBeDeclaration)) { // method/property declaration
          Contexts.back().IsExpression = false;
          Tok->setType(TT_JsTypeColon);
          break;
        }
      }
      if (Contexts.back().ColonIsDictLiteral ||
          Style.Language == FormatStyle::LK_Proto ||
          Style.Language == FormatStyle::LK_TextProto) {
        Tok->setType(TT_DictLiteral);
        if (Style.Language == FormatStyle::LK_TextProto) {
          if (FormatToken *Previous = Tok->getPreviousNonComment())
            Previous->setType(TT_SelectorName);
        }
      } else if (Contexts.back().ColonIsObjCMethodExpr ||
                 Line.startsWith(TT_ObjCMethodSpecifier)) {
        Tok->setType(TT_ObjCMethodExpr);
        const FormatToken *BeforePrevious = Tok->Previous->Previous;
        // Ensure we tag all identifiers in method declarations as
        // TT_SelectorName.
        bool UnknownIdentifierInMethodDeclaration =
            Line.startsWith(TT_ObjCMethodSpecifier) &&
            Tok->Previous->is(tok::identifier) && Tok->Previous->is(TT_Unknown);
        if (!BeforePrevious ||
            // FIXME(bug 36976): ObjC return types shouldn't use TT_CastRParen.
            !(BeforePrevious->is(TT_CastRParen) ||
              (BeforePrevious->is(TT_ObjCMethodExpr) &&
               BeforePrevious->is(tok::colon))) ||
            BeforePrevious->is(tok::r_square) ||
            Contexts.back().LongestObjCSelectorName == 0 ||
            UnknownIdentifierInMethodDeclaration) {
          Tok->Previous->setType(TT_SelectorName);
          if (!Contexts.back().FirstObjCSelectorName)
            Contexts.back().FirstObjCSelectorName = Tok->Previous;
          else if (Tok->Previous->ColumnWidth >
                   Contexts.back().LongestObjCSelectorName)
            Contexts.back().LongestObjCSelectorName =
                Tok->Previous->ColumnWidth;
          Tok->Previous->ParameterIndex =
              Contexts.back().FirstObjCSelectorName->ObjCSelectorNameParts;
          ++Contexts.back().FirstObjCSelectorName->ObjCSelectorNameParts;
        }
      } else if (Contexts.back().ColonIsForRangeExpr) {
        Tok->setType(TT_RangeBasedForLoopColon);
      } else if (CurrentToken && CurrentToken->is(tok::numeric_constant)) {
        Tok->setType(TT_BitFieldColon);
      } else if (Contexts.size() == 1 &&
                 !Line.First->isOneOf(tok::kw_enum, tok::kw_case)) {
        if (Tok->getPreviousNonComment()->isOneOf(tok::r_paren,
                                                  tok::kw_noexcept))
          Tok->setType(TT_CtorInitializerColon);
        else
          Tok->setType(TT_InheritanceColon);
      } else if (canBeObjCSelectorComponent(*Tok->Previous) && Tok->Next &&
                 (Tok->Next->isOneOf(tok::r_paren, tok::comma) ||
                  (canBeObjCSelectorComponent(*Tok->Next) && Tok->Next->Next &&
                   Tok->Next->Next->is(tok::colon)))) {
        // This handles a special macro in ObjC code where selectors including
        // the colon are passed as macro arguments.
        Tok->setType(TT_ObjCMethodExpr);
      } else if (Contexts.back().ContextKind == tok::l_paren) {
        Tok->setType(TT_InlineASMColon);
      }
      break;
    case tok::pipe:
    case tok::amp:
      // | and & in declarations/type expressions represent union and
      // intersection types, respectively.
      if (Style.Language == FormatStyle::LK_JavaScript &&
          !Contexts.back().IsExpression)
        Tok->setType(TT_JsTypeOperator);
      break;
    case tok::kw_if:
    case tok::kw_while:
      if (Tok->is(tok::kw_if) && CurrentToken &&
          CurrentToken->is(tok::kw_constexpr))
        next();
      if (CurrentToken && CurrentToken->is(tok::l_paren)) {
        next();
        if (!parseParens(/*LookForDecls=*/true))
          return false;
      }
      break;
    case tok::kw_for:
      if (Style.Language == FormatStyle::LK_JavaScript) {
        // x.for and {for: ...}
        if ((Tok->Previous && Tok->Previous->is(tok::period)) ||
            (Tok->Next && Tok->Next->is(tok::colon)))
          break;
        // JS' for await ( ...
        if (CurrentToken && CurrentToken->is(Keywords.kw_await))
          next();
      }
      Contexts.back().ColonIsForRangeExpr = true;
      next();
      if (!parseParens())
        return false;
      break;
    case tok::l_paren:
      // When faced with 'operator()()', the kw_operator handler incorrectly
      // marks the first l_paren as a OverloadedOperatorLParen. Here, we make
      // the first two parens OverloadedOperators and the second l_paren an
      // OverloadedOperatorLParen.
      if (Tok->Previous && Tok->Previous->is(tok::r_paren) &&
          Tok->Previous->MatchingParen &&
          Tok->Previous->MatchingParen->is(TT_OverloadedOperatorLParen)) {
        Tok->Previous->setType(TT_OverloadedOperator);
        Tok->Previous->MatchingParen->setType(TT_OverloadedOperator);
        Tok->setType(TT_OverloadedOperatorLParen);
      }

      if (!parseParens())
        return false;
      if (Line.MustBeDeclaration && Contexts.size() == 1 &&
          !Contexts.back().IsExpression && !Line.startsWith(TT_ObjCProperty) &&
          (!Tok->Previous ||
           !Tok->Previous->isOneOf(tok::kw_decltype, tok::kw___attribute,
                                   TT_LeadingJavaAnnotation)))
        Line.MightBeFunctionDecl = true;
      break;
    case tok::l_square:
      if (!parseSquare())
        return false;
      break;
    case tok::l_brace:
      if (Style.Language == FormatStyle::LK_TextProto) {
        FormatToken *Previous = Tok->getPreviousNonComment();
        if (Previous && Previous->Type != TT_DictLiteral)
          Previous->setType(TT_SelectorName);
      }
      if (!parseBrace())
        return false;
      break;
    case tok::less:
      if (parseAngle()) {
        Tok->setType(TT_TemplateOpener);
        // In TT_Proto, we must distignuish between:
        //   map<key, value>
        //   msg < item: data >
        //   msg: < item: data >
        // In TT_TextProto, map<key, value> does not occur.
        if (Style.Language == FormatStyle::LK_TextProto ||
            (Style.Language == FormatStyle::LK_Proto && Tok->Previous &&
             Tok->Previous->isOneOf(TT_SelectorName, TT_DictLiteral))) {
          Tok->setType(TT_DictLiteral);
          FormatToken *Previous = Tok->getPreviousNonComment();
          if (Previous && Previous->Type != TT_DictLiteral)
            Previous->setType(TT_SelectorName);
        }
      } else {
        Tok->setType(TT_BinaryOperator);
        NonTemplateLess.insert(Tok);
        CurrentToken = Tok;
        next();
      }
      break;
    case tok::r_paren:
    case tok::r_square:
      return false;
    case tok::r_brace:
      // Lines can start with '}'.
      if (Tok->Previous)
        return false;
      break;
    case tok::greater:
      if (Style.Language != FormatStyle::LK_TextProto)
        Tok->setType(TT_BinaryOperator);
      break;
    case tok::kw_operator:
      if (Style.Language == FormatStyle::LK_TextProto ||
          Style.Language == FormatStyle::LK_Proto)
        break;
      while (CurrentToken &&
             !CurrentToken->isOneOf(tok::l_paren, tok::semi, tok::r_paren)) {
        if (CurrentToken->isOneOf(tok::star, tok::amp))
          CurrentToken->setType(TT_PointerOrReference);
        consumeToken();
        if (CurrentToken &&
            CurrentToken->Previous->isOneOf(TT_BinaryOperator, TT_UnaryOperator,
                                            tok::comma))
          CurrentToken->Previous->setType(TT_OverloadedOperator);
      }
      if (CurrentToken) {
        CurrentToken->setType(TT_OverloadedOperatorLParen);
        if (CurrentToken->Previous->is(TT_BinaryOperator))
          CurrentToken->Previous->setType(TT_OverloadedOperator);
      }
      break;
    case tok::question:
      if (Style.Language == FormatStyle::LK_JavaScript && Tok->Next &&
          Tok->Next->isOneOf(tok::semi, tok::comma, tok::colon, tok::r_paren,
                             tok::r_brace)) {
        // Question marks before semicolons, colons, etc. indicate optional
        // types (fields, parameters), e.g.
        //   function(x?: string, y?) {...}
        //   class X { y?; }
        Tok->setType(TT_JsTypeOptionalQuestion);
        break;
      }
      // Declarations cannot be conditional expressions, this can only be part
      // of a type declaration.
      if (Line.MustBeDeclaration && !Contexts.back().IsExpression &&
          Style.Language == FormatStyle::LK_JavaScript)
        break;
      parseConditional();
      break;
    case tok::kw_template:
      parseTemplateDeclaration();
      break;
    case tok::comma:
      if (Contexts.back().InCtorInitializer)
        Tok->setType(TT_CtorInitializerComma);
      else if (Contexts.back().InInheritanceList)
        Tok->setType(TT_InheritanceComma);
      else if (Contexts.back().FirstStartOfName &&
               (Contexts.size() == 1 || Line.startsWith(tok::kw_for))) {
        Contexts.back().FirstStartOfName->PartOfMultiVariableDeclStmt = true;
        Line.IsMultiVariableDeclStmt = true;
      }
      if (Contexts.back().IsForEachMacro)
        Contexts.back().IsExpression = true;
      break;
    case tok::identifier:
      if (Tok->isOneOf(Keywords.kw___has_include,
                       Keywords.kw___has_include_next)) {
        parseHasInclude();
      }
      break;
    default:
      break;
    }
    return true;
  }

  void parseIncludeDirective() {
    if (CurrentToken && CurrentToken->is(tok::less)) {
      next();
      while (CurrentToken) {
        // Mark tokens up to the trailing line comments as implicit string
        // literals.
        if (CurrentToken->isNot(tok::comment) &&
            !CurrentToken->TokenText.startswith("//"))
          CurrentToken->setType(TT_ImplicitStringLiteral);
        next();
      }
    }
  }

  void parseWarningOrError() {
    next();
    // We still want to format the whitespace left of the first token of the
    // warning or error.
    next();
    while (CurrentToken) {
      CurrentToken->setType(TT_ImplicitStringLiteral);
      next();
    }
  }

  void parsePragma() {
    next(); // Consume "pragma".
    if (CurrentToken &&
        CurrentToken->isOneOf(Keywords.kw_mark, Keywords.kw_option)) {
      bool IsMark = CurrentToken->is(Keywords.kw_mark);
      next(); // Consume "mark".
      next(); // Consume first token (so we fix leading whitespace).
      while (CurrentToken) {
        if (IsMark || CurrentToken->Previous->is(TT_BinaryOperator))
          CurrentToken->setType(TT_ImplicitStringLiteral);
        next();
      }
    }
  }

  void parseHasInclude() {
    if (!CurrentToken || !CurrentToken->is(tok::l_paren))
      return;
    next(); // '('
    parseIncludeDirective();
    next(); // ')'
  }

  LineType parsePreprocessorDirective() {
    bool IsFirstToken = CurrentToken->IsFirst;
    LineType Type = LT_PreprocessorDirective;
    next();
    if (!CurrentToken)
      return Type;

    if (Style.Language == FormatStyle::LK_JavaScript && IsFirstToken) {
      // JavaScript files can contain shebang lines of the form:
      // #!/usr/bin/env node
      // Treat these like C++ #include directives.
      while (CurrentToken) {
        // Tokens cannot be comments here.
        CurrentToken->setType(TT_ImplicitStringLiteral);
        next();
      }
      return LT_ImportStatement;
    }

    if (CurrentToken->Tok.is(tok::numeric_constant)) {
      CurrentToken->SpacesRequiredBefore = 1;
      return Type;
    }
    // Hashes in the middle of a line can lead to any strange token
    // sequence.
    if (!CurrentToken->Tok.getIdentifierInfo())
      return Type;
    switch (CurrentToken->Tok.getIdentifierInfo()->getPPKeywordID()) {
    case tok::pp_include:
    case tok::pp_include_next:
    case tok::pp_import:
      next();
      parseIncludeDirective();
      Type = LT_ImportStatement;
      break;
    case tok::pp_error:
    case tok::pp_warning:
      parseWarningOrError();
      break;
    case tok::pp_pragma:
      parsePragma();
      break;
    case tok::pp_if:
    case tok::pp_elif:
      Contexts.back().IsExpression = true;
      parseLine();
      break;
    default:
      break;
    }
    while (CurrentToken) {
      FormatToken *Tok = CurrentToken;
      next();
      if (Tok->is(tok::l_paren))
        parseParens();
      else if (Tok->isOneOf(Keywords.kw___has_include,
                            Keywords.kw___has_include_next))
        parseHasInclude();
    }
    return Type;
  }

public:
  LineType parseLine() {
    NonTemplateLess.clear();
    if (CurrentToken->is(tok::hash))
      return parsePreprocessorDirective();

    // Directly allow to 'import <string-literal>' to support protocol buffer
    // definitions (github.com/google/protobuf) or missing "#" (either way we
    // should not break the line).
    IdentifierInfo *Info = CurrentToken->Tok.getIdentifierInfo();
        //llvm::errs() << CurrentToken->TokenText << "\n";

    if ((Style.Language == FormatStyle::LK_Java &&
         CurrentToken->is(Keywords.kw_package)) ||
        (Info && Info->getPPKeywordID() == tok::pp_import &&
         CurrentToken->Next &&
         CurrentToken->Next->isOneOf(tok::string_literal, tok::identifier,
                                     tok::kw_static))) {
      next();
      parseIncludeDirective();
      return LT_ImportStatement;
    }

    // If this line starts and ends in '<' and '>', respectively, it is likely
    // part of "#define <a/b.h>".
    if (CurrentToken->is(tok::less) && Line.Last->is(tok::greater)) {
      parseIncludeDirective();
      return LT_ImportStatement;
    }

    // In .proto files, top-level options are very similar to import statements
    // and should not be line-wrapped.
    if (Style.Language == FormatStyle::LK_Proto && Line.Level == 0 &&
        CurrentToken->is(Keywords.kw_option)) {
      next();
      if (CurrentToken && CurrentToken->is(tok::identifier))
        return LT_ImportStatement;
    }

    bool KeywordVirtualFound = false;
    bool ImportStatement = false;

    // import {...} from '...';
    if (Style.Language == FormatStyle::LK_JavaScript &&
        CurrentToken->is(Keywords.kw_import))
      ImportStatement = true;

    while (CurrentToken) {
      if (CurrentToken->is(tok::kw_virtual))
        KeywordVirtualFound = true;
      if (Style.Language == FormatStyle::LK_JavaScript) {
        // export {...} from '...';
        // An export followed by "from 'some string';" is a re-export from
        // another module identified by a URI and is treated as a
        // LT_ImportStatement (i.e. prevent wraps on it for long URIs).
        // Just "export {...};" or "export class ..." should not be treated as
        // an import in this sense.
        if (Line.First->is(tok::kw_export) &&
            CurrentToken->is(Keywords.kw_from) && CurrentToken->Next &&
            CurrentToken->Next->isStringLiteral())
          ImportStatement = true;
        if (isClosureImportStatement(*CurrentToken))
          ImportStatement = true;
      }
      if (!consumeToken()) {
        llvm::errs() << "Marking as invalid...";
        return LT_Other;
      }
    }
    if (KeywordVirtualFound)
      return LT_VirtualFunctionDecl;
    if (ImportStatement)
      return LT_ImportStatement;

    if (Line.startsWith(TT_ObjCMethodSpecifier)) {
      if (Contexts.back().FirstObjCSelectorName)
        Contexts.back().FirstObjCSelectorName->LongestObjCSelectorName =
            Contexts.back().LongestObjCSelectorName;
      return LT_ObjCMethodDecl;
    }

    return LT_Other;
  }

private:
  bool isClosureImportStatement(const FormatToken &Tok) {
    // FIXME: Closure-library specific stuff should not be hard-coded but be
    // configurable.
    return Tok.TokenText == "goog" && Tok.Next && Tok.Next->is(tok::period) &&
           Tok.Next->Next &&
           (Tok.Next->Next->TokenText == "module" ||
            Tok.Next->Next->TokenText == "provide" ||
            Tok.Next->Next->TokenText == "require" ||
            Tok.Next->Next->TokenText == "requireType" ||
            Tok.Next->Next->TokenText == "forwardDeclare") &&
           Tok.Next->Next->Next && Tok.Next->Next->Next->is(tok::l_paren);
  }

  void resetTokenMetadata(FormatToken *Token) {
    if (!Token)
      return;

    // Reset token type in case we have already looked at it and then
    // recovered from an error (e.g. failure to find the matching >).
    if (!CurrentToken->isOneOf(TT_LambdaLSquare, TT_ForEachMacro,
                               TT_FunctionLBrace, TT_ImplicitStringLiteral,
                               TT_InlineASMBrace, TT_JsFatArrow, TT_LambdaArrow,
                               TT_OverloadedOperator, TT_RegexLiteral,
                               TT_TemplateString, TT_ObjCStringLiteral))
      CurrentToken->setType(TT_Unknown);
    CurrentToken->Role.reset();
    CurrentToken->MatchingParen = nullptr;
    CurrentToken->FakeLParens.clear();
    CurrentToken->FakeRParens = 0;
  }

  void next() {
    if (CurrentToken) {
      CurrentToken->NestingLevel = Contexts.size() - 1;
      CurrentToken->BindingStrength = Contexts.back().BindingStrength;
      modifyContext(*CurrentToken);
      determineTokenType(*CurrentToken);
      CurrentToken = CurrentToken->Next;
    }

    resetTokenMetadata(CurrentToken);
  }

  /// A struct to hold information valid in a specific context, e.g.
  /// a pair of parenthesis.
  struct Context {
    Context(tok::TokenKind ContextKind, unsigned BindingStrength,
            bool IsExpression)
        : ContextKind(ContextKind), BindingStrength(BindingStrength),
          IsExpression(IsExpression) {}

    tok::TokenKind ContextKind;
    unsigned BindingStrength;
    bool IsExpression;
    unsigned LongestObjCSelectorName = 0;
    bool ColonIsForRangeExpr = false;
    bool ColonIsDictLiteral = false;
    bool ColonIsObjCMethodExpr = false;
    FormatToken *FirstObjCSelectorName = nullptr;
    FormatToken *FirstStartOfName = nullptr;
    bool CanBeExpression = true;
    bool InTemplateArgument = false;
    bool InCtorInitializer = false;
    bool InInheritanceList = false;
    bool CaretFound = false;
    bool IsForEachMacro = false;
    bool InCpp11AttributeSpecifier = false;
  };

  /// Puts a new \c Context onto the stack \c Contexts for the lifetime
  /// of each instance.
  struct ScopedContextCreator {
    AnnotatingParser &P;

    ScopedContextCreator(AnnotatingParser &P, tok::TokenKind ContextKind,
                         unsigned Increase)
        : P(P) {
      P.Contexts.push_back(Context(ContextKind,
                                   P.Contexts.back().BindingStrength + Increase,
                                   P.Contexts.back().IsExpression));
    }

    ~ScopedContextCreator() { P.Contexts.pop_back(); }
  };

  void modifyContext(const FormatToken &Current) {
    if (Current.getPrecedence() == prec::Assignment &&
        !Line.First->isOneOf(tok::kw_template, tok::kw_using, tok::kw_return) &&
        // Type aliases use `type X = ...;` in TypeScript and can be exported
        // using `export type ...`.
        !(Style.Language == FormatStyle::LK_JavaScript &&
          (Line.startsWith(Keywords.kw_type, tok::identifier) ||
           Line.startsWith(tok::kw_export, Keywords.kw_type,
                           tok::identifier))) &&
        (!Current.Previous || Current.Previous->isNot(tok::kw_operator))) {
      Contexts.back().IsExpression = true;
      if (!Line.startsWith(TT_UnaryOperator)) {
        for (FormatToken *Previous = Current.Previous;
             Previous && Previous->Previous &&
             !Previous->Previous->isOneOf(tok::comma, tok::semi);
             Previous = Previous->Previous) {
          if (Previous->isOneOf(tok::r_square, tok::r_paren)) {
            Previous = Previous->MatchingParen;
            if (!Previous)
              break;
          }
          if (Previous->opensScope())
            break;
          if (Previous->isOneOf(TT_BinaryOperator, TT_UnaryOperator) &&
              Previous->isOneOf(tok::star, tok::amp, tok::ampamp) &&
              Previous->Previous && Previous->Previous->isNot(tok::equal))
            Previous->setType(TT_PointerOrReference);
        }
      }
    } else if (Current.is(tok::lessless) &&
               (!Current.Previous || !Current.Previous->is(tok::kw_operator))) {
      Contexts.back().IsExpression = true;
    } else if (Current.isOneOf(tok::kw_return, tok::kw_throw)) {
      Contexts.back().IsExpression = true;
    } else if (Current.is(TT_TrailingReturnArrow)) {
      Contexts.back().IsExpression = false;
    } else if (Current.is(TT_LambdaArrow) || Current.is(Keywords.kw_assert)) {
      Contexts.back().IsExpression = Style.Language == FormatStyle::LK_Java;
    } else if (Current.Previous &&
               Current.Previous->is(TT_CtorInitializerColon)) {
      Contexts.back().IsExpression = true;
      Contexts.back().InCtorInitializer = true;
    } else if (Current.Previous && Current.Previous->is(TT_InheritanceColon)) {
      Contexts.back().InInheritanceList = true;
    } else if (Current.isOneOf(tok::r_paren, tok::greater, tok::comma)) {
      for (FormatToken *Previous = Current.Previous;
           Previous && Previous->isOneOf(tok::star, tok::amp);
           Previous = Previous->Previous)
        Previous->setType(TT_PointerOrReference);
      if (Line.MustBeDeclaration && !Contexts.front().InCtorInitializer)
        Contexts.back().IsExpression = false;
    } else if (Current.is(tok::kw_new)) {
      Contexts.back().CanBeExpression = false;
    } else if (Current.isOneOf(tok::semi, tok::exclaim)) {
      // This should be the condition or increment in a for-loop.
      Contexts.back().IsExpression = true;
    }
  }

  void determineTokenType(FormatToken &Current) {
    if (!Current.is(TT_Unknown))
      // The token type is already known.
      return;

    if (Style.Language == FormatStyle::LK_JavaScript) {
      if (Current.is(tok::exclaim)) {
        if (Current.Previous &&
            (Current.Previous->isOneOf(tok::identifier, tok::kw_namespace,
                                       tok::r_paren, tok::r_square,
                                       tok::r_brace) ||
             Current.Previous->Tok.isLiteral())) {
          Current.Type = TT_JsNonNullAssertion;
          return;
        }
        if (Current.Next &&
            Current.Next->isOneOf(TT_BinaryOperator, Keywords.kw_as)) {
          Current.Type = TT_JsNonNullAssertion;
          return;
        }
      }
    }

    // Line.MightBeFunctionDecl can only be true after the parentheses of a
    // function declaration have been found. In this case, 'Current' is a
    // trailing token of this declaration and thus cannot be a name.
    if (Current.is(Keywords.kw_instanceof)) {
      Current.Type = TT_BinaryOperator;
    } else if (isStartOfName(Current) &&
               (!Line.MightBeFunctionDecl || Current.NestingLevel != 0)) {
      Contexts.back().FirstStartOfName = &Current;
      Current.Type = TT_StartOfName;
    } else if (Current.is(tok::semi)) {
      // Reset FirstStartOfName after finding a semicolon so that a for loop
      // with multiple increment statements is not confused with a for loop
      // having multiple variable declarations.
      Contexts.back().FirstStartOfName = nullptr;
    } else if (Current.isOneOf(tok::kw_auto, tok::kw___auto_type)) {
      AutoFound = true;
    } else if (Current.is(tok::arrow) &&
               Style.Language == FormatStyle::LK_Java) {
      Current.Type = TT_LambdaArrow;
    } else if (Current.is(tok::arrow) && AutoFound && Line.MustBeDeclaration &&
               Current.NestingLevel == 0) {
      Current.Type = TT_TrailingReturnArrow;
    } else if (Current.isOneOf(tok::star, tok::amp, tok::ampamp)) {
      Current.Type = determineStarAmpUsage(Current,
                                           Contexts.back().CanBeExpression &&
                                               Contexts.back().IsExpression,
                                           Contexts.back().InTemplateArgument);
    } else if (Current.isOneOf(tok::minus, tok::plus, tok::caret)) {
      Current.Type = determinePlusMinusCaretUsage(Current);
      if (Current.is(TT_UnaryOperator) && Current.is(tok::caret))
        Contexts.back().CaretFound = true;
    } else if (Current.isOneOf(tok::minusminus, tok::plusplus)) {
      Current.Type = determineIncrementUsage(Current);
    } else if (Current.isOneOf(tok::exclaim, tok::tilde)) {
      Current.Type = TT_UnaryOperator;
    } else if (Current.is(tok::question)) {
      if (Style.Language == FormatStyle::LK_JavaScript &&
          Line.MustBeDeclaration && !Contexts.back().IsExpression) {
        // In JavaScript, `interface X { foo?(): bar; }` is an optional method
        // on the interface, not a ternary expression.
        Current.Type = TT_JsTypeOptionalQuestion;
      } else {
        Current.Type = TT_ConditionalExpr;
      }
    } else if (Current.isBinaryOperator() &&
               (!Current.Previous || Current.Previous->isNot(tok::l_square)) &&
               (!Current.is(tok::greater) &&
                Style.Language != FormatStyle::LK_TextProto)) {
      Current.Type = TT_BinaryOperator;
    } else if (Current.is(tok::comment)) {
      if (Current.TokenText.startswith("/*")) {
        if (Current.TokenText.endswith("*/"))
          Current.Type = TT_BlockComment;
        else
          // The lexer has for some reason determined a comment here. But we
          // cannot really handle it, if it isn't properly terminated.
          Current.Tok.setKind(tok::unknown);
      } else {
        Current.Type = TT_LineComment;
      }
    } else if (Current.is(tok::r_paren)) {
      if (rParenEndsCast(Current))
        Current.Type = TT_CastRParen;
      if (Current.MatchingParen && Current.Next &&
          !Current.Next->isBinaryOperator() &&
          !Current.Next->isOneOf(tok::semi, tok::colon, tok::l_brace,
                                 tok::comma, tok::period, tok::arrow,
                                 tok::coloncolon))
        if (FormatToken *AfterParen = Current.MatchingParen->Next) {
          // Make sure this isn't the return type of an Obj-C block declaration
          if (AfterParen->Tok.isNot(tok::caret)) {
            if (FormatToken *BeforeParen = Current.MatchingParen->Previous)
              if (BeforeParen->is(tok::identifier) &&
                  BeforeParen->TokenText == BeforeParen->TokenText.upper() &&
                  (!BeforeParen->Previous ||
                   BeforeParen->Previous->ClosesTemplateDeclaration))
                Current.Type = TT_FunctionAnnotationRParen;
          }
        }
    } else if (Current.is(tok::at) && Current.Next &&
               Style.Language != FormatStyle::LK_JavaScript &&
               Style.Language != FormatStyle::LK_Java) {
      // In Java & JavaScript, "@..." is a decorator or annotation. In ObjC, it
      // marks declarations and properties that need special formatting.
      switch (Current.Next->Tok.getObjCKeywordID()) {
      case tok::objc_interface:
      case tok::objc_implementation:
      case tok::objc_protocol:
        Current.Type = TT_ObjCDecl;
        break;
      case tok::objc_property:
        Current.Type = TT_ObjCProperty;
        break;
      default:
        break;
      }
    } else if (Current.is(tok::period)) {
      FormatToken *PreviousNoComment = Current.getPreviousNonComment();
      if (PreviousNoComment &&
          PreviousNoComment->isOneOf(tok::comma, tok::l_brace))
        Current.Type = TT_DesignatedInitializerPeriod;
      else if (Style.Language == FormatStyle::LK_Java && Current.Previous &&
               Current.Previous->isOneOf(TT_JavaAnnotation,
                                         TT_LeadingJavaAnnotation)) {
        Current.Type = Current.Previous->Type;
      }
    } else if (canBeObjCSelectorComponent(Current) &&
               // FIXME(bug 36976): ObjC return types shouldn't use
               // TT_CastRParen.
               Current.Previous && Current.Previous->is(TT_CastRParen) &&
               Current.Previous->MatchingParen &&
               Current.Previous->MatchingParen->Previous &&
               Current.Previous->MatchingParen->Previous->is(
                   TT_ObjCMethodSpecifier)) {
      // This is the first part of an Objective-C selector name. (If there's no
      // colon after this, this is the only place which annotates the identifier
      // as a selector.)
      Current.Type = TT_SelectorName;
    } else if (Current.isOneOf(tok::identifier, tok::kw_const) &&
               Current.Previous &&
               !Current.Previous->isOneOf(tok::equal, tok::at) &&
               Line.MightBeFunctionDecl && Contexts.size() == 1) {
      // Line.MightBeFunctionDecl can only be true after the parentheses of a
      // function declaration have been found.
      Current.Type = TT_TrailingAnnotation;
    } else if ((Style.Language == FormatStyle::LK_Java ||
                Style.Language == FormatStyle::LK_JavaScript) &&
               Current.Previous) {
      if (Current.Previous->is(tok::at) &&
          Current.isNot(Keywords.kw_interface)) {
        const FormatToken &AtToken = *Current.Previous;
        const FormatToken *Previous = AtToken.getPreviousNonComment();
        if (!Previous || Previous->is(TT_LeadingJavaAnnotation))
          Current.Type = TT_LeadingJavaAnnotation;
        else
          Current.Type = TT_JavaAnnotation;
      } else if (Current.Previous->is(tok::period) &&
                 Current.Previous->isOneOf(TT_JavaAnnotation,
                                           TT_LeadingJavaAnnotation)) {
        Current.Type = Current.Previous->Type;
      }
    }
  }

  /// Take a guess at whether \p Tok starts a name of a function or
  /// variable declaration.
  ///
  /// This is a heuristic based on whether \p Tok is an identifier following
  /// something that is likely a type.
  bool isStartOfName(const FormatToken &Tok) {
    if (Tok.isNot(tok::identifier) || !Tok.Previous)
      return false;

    if (Tok.Previous->isOneOf(TT_LeadingJavaAnnotation, Keywords.kw_instanceof,
                              Keywords.kw_as))
      return false;
    if (Style.Language == FormatStyle::LK_JavaScript &&
        Tok.Previous->is(Keywords.kw_in))
      return false;

    // Skip "const" as it does not have an influence on whether this is a name.
    FormatToken *PreviousNotConst = Tok.getPreviousNonComment();
    while (PreviousNotConst && PreviousNotConst->is(tok::kw_const))
      PreviousNotConst = PreviousNotConst->getPreviousNonComment();

    if (!PreviousNotConst)
      return false;

    bool IsPPKeyword = PreviousNotConst->is(tok::identifier) &&
                       PreviousNotConst->Previous &&
                       PreviousNotConst->Previous->is(tok::hash);

    if (PreviousNotConst->is(TT_TemplateCloser))
      return PreviousNotConst && PreviousNotConst->MatchingParen &&
             PreviousNotConst->MatchingParen->Previous &&
             PreviousNotConst->MatchingParen->Previous->isNot(tok::period) &&
             PreviousNotConst->MatchingParen->Previous->isNot(tok::kw_template);

    if (PreviousNotConst->is(tok::r_paren) && PreviousNotConst->MatchingParen &&
        PreviousNotConst->MatchingParen->Previous &&
        PreviousNotConst->MatchingParen->Previous->is(tok::kw_decltype))
      return true;

    return (!IsPPKeyword &&
            PreviousNotConst->isOneOf(tok::identifier, tok::kw_auto)) ||
           PreviousNotConst->is(TT_PointerOrReference) ||
           PreviousNotConst->isSimpleTypeSpecifier();
  }

  /// Determine whether ')' is ending a cast.
  bool rParenEndsCast(const FormatToken &Tok) {
    // C-style casts are only used in C++ and Java.
    if (!Style.isCpp() && Style.Language != FormatStyle::LK_Java)
      return false;

    // Empty parens aren't casts and there are no casts at the end of the line.
    if (Tok.Previous == Tok.MatchingParen || !Tok.Next || !Tok.MatchingParen)
      return false;

    FormatToken *LeftOfParens = Tok.MatchingParen->getPreviousNonComment();
    if (LeftOfParens) {
      // If there is a closing parenthesis left of the current parentheses,
      // look past it as these might be chained casts.
      if (LeftOfParens->is(tok::r_paren)) {
        if (!LeftOfParens->MatchingParen ||
            !LeftOfParens->MatchingParen->Previous)
          return false;
        LeftOfParens = LeftOfParens->MatchingParen->Previous;
      }

      // If there is an identifier (or with a few exceptions a keyword) right
      // before the parentheses, this is unlikely to be a cast.
      if (LeftOfParens->Tok.getIdentifierInfo() &&
          !LeftOfParens->isOneOf(Keywords.kw_in, tok::kw_return, tok::kw_case,
                                 tok::kw_delete))
        return false;

      // Certain other tokens right before the parentheses are also signals that
      // this cannot be a cast.
      if (LeftOfParens->isOneOf(tok::at, tok::r_square, TT_OverloadedOperator,
                                TT_TemplateCloser, tok::ellipsis))
        return false;
    }

    if (Tok.Next->is(tok::question))
      return false;

    // As Java has no function types, a "(" after the ")" likely means that this
    // is a cast.
    if (Style.Language == FormatStyle::LK_Java && Tok.Next->is(tok::l_paren))
      return true;

    // If a (non-string) literal follows, this is likely a cast.
    if (Tok.Next->isNot(tok::string_literal) &&
        (Tok.Next->Tok.isLiteral() ||
         Tok.Next->isOneOf(tok::kw_sizeof, tok::kw_alignof)))
      return true;

    // Heuristically try to determine whether the parentheses contain a type.
    bool ParensAreType =
        !Tok.Previous ||
        Tok.Previous->isOneOf(TT_PointerOrReference, TT_TemplateCloser) ||
        Tok.Previous->isSimpleTypeSpecifier();
    bool ParensCouldEndDecl =
        Tok.Next->isOneOf(tok::equal, tok::semi, tok::l_brace, tok::greater);
    if (ParensAreType && !ParensCouldEndDecl)
      return true;

    // At this point, we heuristically assume that there are no casts at the
    // start of the line. We assume that we have found most cases where there
    // are by the logic above, e.g. "(void)x;".
    if (!LeftOfParens)
      return false;

    // Certain token types inside the parentheses mean that this can't be a
    // cast.
    for (const FormatToken *Token = Tok.MatchingParen->Next; Token != &Tok;
         Token = Token->Next)
      if (Token->is(TT_BinaryOperator))
        return false;

    // If the following token is an identifier or 'this', this is a cast. All
    // cases where this can be something else are handled above.
    if (Tok.Next->isOneOf(tok::identifier, tok::kw_this))
      return true;

    if (!Tok.Next->Next)
      return false;

    // If the next token after the parenthesis is a unary operator, assume
    // that this is cast, unless there are unexpected tokens inside the
    // parenthesis.
    bool NextIsUnary =
        Tok.Next->isUnaryOperator() || Tok.Next->isOneOf(tok::amp, tok::star);
    if (!NextIsUnary || Tok.Next->is(tok::plus) ||
        !Tok.Next->Next->isOneOf(tok::identifier, tok::numeric_constant))
      return false;
    // Search for unexpected tokens.
    for (FormatToken *Prev = Tok.Previous; Prev != Tok.MatchingParen;
         Prev = Prev->Previous) {
      if (!Prev->isOneOf(tok::kw_const, tok::identifier, tok::coloncolon))
        return false;
    }
    return true;
  }

  /// Return the type of the given token assuming it is * or &.
  TokenType determineStarAmpUsage(const FormatToken &Tok, bool IsExpression,
                                  bool InTemplateArgument) {
    if (Style.Language == FormatStyle::LK_JavaScript)
      return TT_BinaryOperator;

    const FormatToken *PrevToken = Tok.getPreviousNonComment();
    if (!PrevToken)
      return TT_UnaryOperator;

    const FormatToken *NextToken = Tok.getNextNonComment();
    if (!NextToken ||
        NextToken->isOneOf(tok::arrow, tok::equal, tok::kw_const) ||
        (NextToken->is(tok::l_brace) && !NextToken->getNextNonComment()))
      return TT_PointerOrReference;

    if (PrevToken->is(tok::coloncolon))
      return TT_PointerOrReference;

    if (PrevToken->isOneOf(tok::l_paren, tok::l_square, tok::l_brace,
                           tok::comma, tok::semi, tok::kw_return, tok::colon,
                           tok::equal, tok::kw_delete, tok::kw_sizeof,
                           tok::kw_throw) ||
        PrevToken->isOneOf(TT_BinaryOperator, TT_ConditionalExpr,
                           TT_UnaryOperator, TT_CastRParen))
      return TT_UnaryOperator;

    if (NextToken->is(tok::l_square) && NextToken->isNot(TT_LambdaLSquare))
      return TT_PointerOrReference;
    if (NextToken->is(tok::kw_operator) && !IsExpression)
      return TT_PointerOrReference;
    if (NextToken->isOneOf(tok::comma, tok::semi))
      return TT_PointerOrReference;

    if (PrevToken->is(tok::r_paren) && PrevToken->MatchingParen) {
      FormatToken *TokenBeforeMatchingParen =
          PrevToken->MatchingParen->getPreviousNonComment();
      if (TokenBeforeMatchingParen &&
          TokenBeforeMatchingParen->isOneOf(tok::kw_typeof, tok::kw_decltype))
        return TT_PointerOrReference;
    }

    if (PrevToken->Tok.isLiteral() ||
        PrevToken->isOneOf(tok::r_paren, tok::r_square, tok::kw_true,
                           tok::kw_false, tok::r_brace) ||
        NextToken->Tok.isLiteral() ||
        NextToken->isOneOf(tok::kw_true, tok::kw_false) ||
        NextToken->isUnaryOperator() ||
        // If we know we're in a template argument, there are no named
        // declarations. Thus, having an identifier on the right-hand side
        // indicates a binary operator.
        (InTemplateArgument && NextToken->Tok.isAnyIdentifier()))
      return TT_BinaryOperator;

    // "&&(" is quite unlikely to be two successive unary "&".
    if (Tok.is(tok::ampamp) && NextToken && NextToken->is(tok::l_paren))
      return TT_BinaryOperator;

    // This catches some cases where evaluation order is used as control flow:
    //   aaa && aaa->f();
    const FormatToken *NextNextToken = NextToken->getNextNonComment();
    if (NextNextToken && NextNextToken->is(tok::arrow))
      return TT_BinaryOperator;

    // It is very unlikely that we are going to find a pointer or reference type
    // definition on the RHS of an assignment.
    if (IsExpression && !Contexts.back().CaretFound)
      return TT_BinaryOperator;

    return TT_PointerOrReference;
  }

  TokenType determinePlusMinusCaretUsage(const FormatToken &Tok) {
    const FormatToken *PrevToken = Tok.getPreviousNonComment();
    if (!PrevToken)
      return TT_UnaryOperator;

    if (PrevToken->isOneOf(TT_CastRParen, TT_UnaryOperator))
      // This must be a sequence of leading unary operators.
      return TT_UnaryOperator;

    // Use heuristics to recognize unary operators.
    if (PrevToken->isOneOf(tok::equal, tok::l_paren, tok::comma, tok::l_square,
                           tok::question, tok::colon, tok::kw_return,
                           tok::kw_case, tok::at, tok::l_brace))
      return TT_UnaryOperator;

    // There can't be two consecutive binary operators.
    if (PrevToken->is(TT_BinaryOperator))
      return TT_UnaryOperator;

    // Fall back to marking the token as binary operator.
    return TT_BinaryOperator;
  }

  /// Determine whether ++/-- are pre- or post-increments/-decrements.
  TokenType determineIncrementUsage(const FormatToken &Tok) {
    const FormatToken *PrevToken = Tok.getPreviousNonComment();
    if (!PrevToken || PrevToken->is(TT_CastRParen))
      return TT_UnaryOperator;
    if (PrevToken->isOneOf(tok::r_paren, tok::r_square, tok::identifier))
      return TT_TrailingUnaryOperator;

    return TT_UnaryOperator;
  }

  SmallVector<Context, 8> Contexts;

  const FormatStyle &Style;
  AnnotatedLine &Line;
  FormatToken *CurrentToken;
  bool AutoFound;
  const AdditionalKeywords &Keywords;

  // Set of "<" tokens that do not open a template parameter list. If parseAngle
  // determines that a specific token can't be a template opener, it will make
  // same decision irrespective of the decisions for tokens leading up to it.
  // Store this information to prevent this from causing exponential runtime.
  llvm::SmallPtrSet<FormatToken *, 16> NonTemplateLess;
};

static const int PrecedenceUnaryOperator = prec::PointerToMember + 1;
static const int PrecedenceArrowAndPeriod = prec::PointerToMember + 2;

/// Parses binary expressions by inserting fake parenthesis based on
/// operator precedence.
class ExpressionParser {
public:
  ExpressionParser(const FormatStyle &Style, const AdditionalKeywords &Keywords,
                   AnnotatedLine &Line)
      : Style(Style), Keywords(Keywords), Current(Line.First) {}

  /// Parse expressions with the given operator precedence.
  void parse(int Precedence = 0) {
    // Skip 'return' and ObjC selector colons as they are not part of a binary
    // expression.
    while (Current && (Current->is(tok::kw_return) ||
                       (Current->is(tok::colon) &&
                        Current->isOneOf(TT_ObjCMethodExpr, TT_DictLiteral))))
      next();

    if (!Current || Precedence > PrecedenceArrowAndPeriod)
      return;

    // Conditional expressions need to be parsed separately for proper nesting.
    if (Precedence == prec::Conditional) {
      parseConditionalExpr();
      return;
    }

    // Parse unary operators, which all have a higher precedence than binary
    // operators.
    if (Precedence == PrecedenceUnaryOperator) {
      parseUnaryOperator();
      return;
    }

    FormatToken *Start = Current;
    FormatToken *LatestOperator = nullptr;
    unsigned OperatorIndex = 0;

    while (Current) {
      // Consume operators with higher precedence.
      parse(Precedence + 1);

      int CurrentPrecedence = getCurrentPrecedence();

      if (Current && Current->is(TT_SelectorName) &&
          Precedence == CurrentPrecedence) {
        if (LatestOperator)
          addFakeParenthesis(Start, prec::Level(Precedence));
        Start = Current;
      }

      // At the end of the line or when an operator with higher precedence is
      // found, insert fake parenthesis and return.
      if (!Current ||
          (Current->closesScope() &&
           (Current->MatchingParen || Current->is(TT_TemplateString))) ||
          (CurrentPrecedence != -1 && CurrentPrecedence < Precedence) ||
          (CurrentPrecedence == prec::Conditional &&
           Precedence == prec::Assignment && Current->is(tok::colon))) {
        break;
      }

      // Consume scopes: (), [], <> and {}
      if (Current->opensScope()) {
        // In fragment of a JavaScript template string can look like '}..${' and
        // thus close a scope and open a new one at the same time.
        while (Current && (!Current->closesScope() || Current->opensScope())) {
          next();
          parse();
        }
        next();
      } else {
        // Operator found.
        if (CurrentPrecedence == Precedence) {
          if (LatestOperator)
            LatestOperator->NextOperator = Current;
          LatestOperator = Current;
          Current->OperatorIndex = OperatorIndex;
          ++OperatorIndex;
        }
        next(/*SkipPastLeadingComments=*/Precedence > 0);
      }
    }

    if (LatestOperator && (Current || Precedence > 0)) {
      // LatestOperator->LastOperator = true;
      if (Precedence == PrecedenceArrowAndPeriod) {
        // Call expressions don't have a binary operator precedence.
        addFakeParenthesis(Start, prec::Unknown);
      } else {
        addFakeParenthesis(Start, prec::Level(Precedence));
      }
    }
  }

private:
  /// Gets the precedence (+1) of the given token for binary operators
  /// and other tokens that we treat like binary operators.
  int getCurrentPrecedence() {
    if (Current) {
      const FormatToken *NextNonComment = Current->getNextNonComment();
      if (Current->is(TT_ConditionalExpr))
        return prec::Conditional;
      if (NextNonComment && Current->is(TT_SelectorName) &&
          (NextNonComment->isOneOf(TT_DictLiteral, TT_JsTypeColon) ||
           ((Style.Language == FormatStyle::LK_Proto ||
             Style.Language == FormatStyle::LK_TextProto) &&
            NextNonComment->is(tok::less))))
        return prec::Assignment;
      if (Current->is(TT_JsComputedPropertyName))
        return prec::Assignment;
      if (Current->is(TT_LambdaArrow))
        return prec::Comma;
      if (Current->is(TT_JsFatArrow))
        return prec::Assignment;
      if (Current->isOneOf(tok::semi, TT_InlineASMColon, TT_SelectorName) ||
          (Current->is(tok::comment) && NextNonComment &&
           NextNonComment->is(TT_SelectorName)))
        return 0;
      if (Current->is(TT_RangeBasedForLoopColon))
        return prec::Comma;
      if ((Style.Language == FormatStyle::LK_Java ||
           Style.Language == FormatStyle::LK_JavaScript) &&
          Current->is(Keywords.kw_instanceof))
        return prec::Relational;
      if (Style.Language == FormatStyle::LK_JavaScript &&
          Current->isOneOf(Keywords.kw_in, Keywords.kw_as))
        return prec::Relational;
      if (Current->is(TT_BinaryOperator) || Current->is(tok::comma))
        return Current->getPrecedence();
      if (Current->isOneOf(tok::period, tok::arrow))
        return PrecedenceArrowAndPeriod;
      if ((Style.Language == FormatStyle::LK_Java ||
           Style.Language == FormatStyle::LK_JavaScript) &&
          Current->isOneOf(Keywords.kw_extends, Keywords.kw_implements,
                           Keywords.kw_throws))
        return 0;
    }
    return -1;
  }

  void addFakeParenthesis(FormatToken *Start, prec::Level Precedence) {
    Start->FakeLParens.push_back(Precedence);
    if (Precedence > prec::Unknown)
      Start->StartsBinaryExpression = true;
    if (Current) {
      FormatToken *Previous = Current->Previous;
      while (Previous->is(tok::comment) && Previous->Previous)
        Previous = Previous->Previous;
      ++Previous->FakeRParens;
      if (Precedence > prec::Unknown)
        Previous->EndsBinaryExpression = true;
    }
  }

  /// Parse unary operator expressions and surround them with fake
  /// parentheses if appropriate.
  void parseUnaryOperator() {
    llvm::SmallVector<FormatToken *, 2> Tokens;
    while (Current && Current->is(TT_UnaryOperator)) {
      Tokens.push_back(Current);
      next();
    }
    parse(PrecedenceArrowAndPeriod);
    for (FormatToken *Token : llvm::reverse(Tokens))
      // The actual precedence doesn't matter.
      addFakeParenthesis(Token, prec::Unknown);
  }

  void parseConditionalExpr() {
    while (Current && Current->isTrailingComment()) {
      next();
    }
    FormatToken *Start = Current;
    parse(prec::LogicalOr);
    if (!Current || !Current->is(tok::question))
      return;
    next();
    parse(prec::Assignment);
    if (!Current || Current->isNot(TT_ConditionalExpr))
      return;
    next();
    parse(prec::Assignment);
    addFakeParenthesis(Start, prec::Conditional);
  }

  void next(bool SkipPastLeadingComments = true) {
    if (Current)
      Current = Current->Next;
    while (Current &&
           (Current->NewlinesBefore == 0 || SkipPastLeadingComments) &&
           Current->isTrailingComment())
      Current = Current->Next;
  }

  const FormatStyle &Style;
  const AdditionalKeywords &Keywords;
  FormatToken *Current;
};

} // end anonymous namespace

void TokenAnnotator::setCommentLineLevels(
    SmallVectorImpl<AnnotatedLine *> &Lines) {
  const AnnotatedLine *NextNonCommentLine = nullptr;
  for (SmallVectorImpl<AnnotatedLine *>::reverse_iterator I = Lines.rbegin(),
                                                          E = Lines.rend();
       I != E; ++I) {
    bool CommentLine = true;
    for (const FormatToken *Tok = (*I)->First; Tok; Tok = Tok->Next) {
      if (!Tok->is(tok::comment)) {
        CommentLine = false;
        break;
      }
    }

    // If the comment is currently aligned with the line immediately following
    // it, that's probably intentional and we should keep it.
    if (NextNonCommentLine && CommentLine &&
        NextNonCommentLine->First->NewlinesBefore <= 1 &&
        NextNonCommentLine->First->OriginalColumn ==
            (*I)->First->OriginalColumn) {
      // Align comments for preprocessor lines with the # in column 0.
      // Otherwise, align with the next line.
      (*I)->Level = (NextNonCommentLine->Type == LT_PreprocessorDirective ||
                     NextNonCommentLine->Type == LT_ImportStatement)
                        ? 0
                        : NextNonCommentLine->Level;
    } else {
      NextNonCommentLine = (*I)->First->isNot(tok::r_brace) ? (*I) : nullptr;
    }

    setCommentLineLevels((*I)->Children);
  }
}

static unsigned maxNestingDepth(const AnnotatedLine &Line) {
  unsigned Result = 0;
  for (const auto *Tok = Line.First; Tok != nullptr; Tok = Tok->Next)
    Result = std::max(Result, Tok->NestingLevel);
  return Result;
}

void TokenAnnotator::annotate(AnnotatedLine &Line) {
  for (SmallVectorImpl<AnnotatedLine *>::iterator I = Line.Children.begin(),
                                                  E = Line.Children.end();
       I != E; ++I) {
    annotate(**I);
  }
  AnnotatingParser Parser(Style, Line, Keywords);
  Line.Type = Parser.parseLine();

  // With very deep nesting, ExpressionParser uses lots of stack and the
  // formatting algorithm is very slow. We're not going to do a good job here
  // anyway - it's probably generated code being formatted by mistake.
  // Just skip the whole line.
  if (maxNestingDepth(Line) > 50)
    Line.Type = LT_Invalid;

  if (Line.Type == LT_Invalid)
    return;

  ExpressionParser ExprParser(Style, Keywords, Line);
  ExprParser.parse();

  if (Line.startsWith(TT_ObjCMethodSpecifier))
    Line.Type = LT_ObjCMethodDecl;
  else if (Line.startsWith(TT_ObjCDecl))
    Line.Type = LT_ObjCDecl;
  else if (Line.startsWith(TT_ObjCProperty))
    Line.Type = LT_ObjCProperty;

  Line.First->SpacesRequiredBefore = 1;
  Line.First->CanBreakBefore = Line.First->MustBreakBefore;
}

// This function heuristically determines whether 'Current' starts the name of a
// function declaration.
static bool isFunctionDeclarationName(const FormatToken &Current,
                                      const AnnotatedLine &Line) {
  auto skipOperatorName = [](const FormatToken *Next) -> const FormatToken * {
    for (; Next; Next = Next->Next) {
      if (Next->is(TT_OverloadedOperatorLParen))
        return Next;
      if (Next->is(TT_OverloadedOperator))
        continue;
      if (Next->isOneOf(tok::kw_new, tok::kw_delete)) {
        // For 'new[]' and 'delete[]'.
        if (Next->Next && Next->Next->is(tok::l_square) && Next->Next->Next &&
            Next->Next->Next->is(tok::r_square))
          Next = Next->Next->Next;
        continue;
      }

      break;
    }
    return nullptr;
  };

  // Find parentheses of parameter list.
  const FormatToken *Next = Current.Next;
  if (Current.is(tok::kw_operator)) {
    if (Current.Previous && Current.Previous->is(tok::coloncolon))
      return false;
    Next = skipOperatorName(Next);
  } else {
    if (!Current.is(TT_StartOfName) || Current.NestingLevel != 0)
      return false;
    for (; Next; Next = Next->Next) {
      if (Next->is(TT_TemplateOpener)) {
        Next = Next->MatchingParen;
      } else if (Next->is(tok::coloncolon)) {
        Next = Next->Next;
        if (!Next)
          return false;
        if (Next->is(tok::kw_operator)) {
          Next = skipOperatorName(Next->Next);
          break;
        }
        if (!Next->is(tok::identifier))
          return false;
      } else if (Next->is(tok::l_paren)) {
        break;
      } else {
        return false;
      }
    }
  }

  // Check whether parameter list can belong to a function declaration.
  if (!Next || !Next->is(tok::l_paren) || !Next->MatchingParen)
    return false;
  // If the lines ends with "{", this is likely an function definition.
  if (Line.Last->is(tok::l_brace))
    return true;
  if (Next->Next == Next->MatchingParen)
    return true; // Empty parentheses.
  // If there is an &/&& after the r_paren, this is likely a function.
  if (Next->MatchingParen->Next &&
      Next->MatchingParen->Next->is(TT_PointerOrReference))
    return true;
  for (const FormatToken *Tok = Next->Next; Tok && Tok != Next->MatchingParen;
       Tok = Tok->Next) {
    if (Tok->is(tok::l_paren) && Tok->MatchingParen) {
      Tok = Tok->MatchingParen;
      continue;
    }
    if (Tok->is(tok::kw_const) || Tok->isSimpleTypeSpecifier() ||
        Tok->isOneOf(TT_PointerOrReference, TT_StartOfName, tok::ellipsis))
      return true;
    if (Tok->isOneOf(tok::l_brace, tok::string_literal, TT_ObjCMethodExpr) ||
        Tok->Tok.isLiteral())
      return false;
  }
  return false;
}

bool TokenAnnotator::mustBreakForReturnType(const AnnotatedLine &Line) const {
  assert(Line.MightBeFunctionDecl);

  if ((Style.AlwaysBreakAfterReturnType == FormatStyle::RTBS_TopLevel ||
       Style.AlwaysBreakAfterReturnType ==
           FormatStyle::RTBS_TopLevelDefinitions) &&
      Line.Level > 0)
    return false;

  switch (Style.AlwaysBreakAfterReturnType) {
  case FormatStyle::RTBS_None:
    return false;
  case FormatStyle::RTBS_All:
  case FormatStyle::RTBS_TopLevel:
    return true;
  case FormatStyle::RTBS_AllDefinitions:
  case FormatStyle::RTBS_TopLevelDefinitions:
    return Line.mightBeFunctionDefinition();
  }

  return false;
}

void TokenAnnotator::calculateFormattingInformation(AnnotatedLine &Line) {
  for (SmallVectorImpl<AnnotatedLine *>::iterator I = Line.Children.begin(),
                                                  E = Line.Children.end();
       I != E; ++I) {
    calculateFormattingInformation(**I);
  }

  Line.First->TotalLength =
      Line.First->IsMultiline ? Style.ColumnLimit
                              : Line.FirstStartColumn + Line.First->ColumnWidth;
  FormatToken *Current = Line.First->Next;
  bool InFunctionDecl = Line.MightBeFunctionDecl;
  while (Current) {
    if (isFunctionDeclarationName(*Current, Line))
      Current->setType(TT_FunctionDeclarationName);
    if (Current->is(TT_LineComment)) {
      if (Current->Previous->BlockKind == BK_BracedInit &&
          Current->Previous->opensScope())
        Current->SpacesRequiredBefore = Style.Cpp11BracedListStyle ? 0 : 1;
      else
        Current->SpacesRequiredBefore = Style.SpacesBeforeTrailingComments;

      // If we find a trailing comment, iterate backwards to determine whether
      // it seems to relate to a specific parameter. If so, break before that
      // parameter to avoid changing the comment's meaning. E.g. don't move 'b'
      // to the previous line in:
      //   SomeFunction(a,
      //                b, // comment
      //                c);
      if (!Current->HasUnescapedNewline) {
        for (FormatToken *Parameter = Current->Previous; Parameter;
             Parameter = Parameter->Previous) {
          if (Parameter->isOneOf(tok::comment, tok::r_brace))
            break;
          if (Parameter->Previous && Parameter->Previous->is(tok::comma)) {
            if (!Parameter->Previous->is(TT_CtorInitializerComma) &&
                Parameter->HasUnescapedNewline)
              Parameter->MustBreakBefore = true;
            break;
          }
        }
      }
    } else if (Current->SpacesRequiredBefore == 0 &&
               spaceRequiredBefore(Line, *Current)) {
      Current->SpacesRequiredBefore = 1;
    }

    Current->MustBreakBefore =
        Current->MustBreakBefore || mustBreakBefore(Line, *Current);

    if (!Current->MustBreakBefore && InFunctionDecl &&
        Current->is(TT_FunctionDeclarationName))
      Current->MustBreakBefore = mustBreakForReturnType(Line);

    Current->CanBreakBefore =
        Current->MustBreakBefore || canBreakBefore(Line, *Current);
    unsigned ChildSize = 0;
    if (Current->Previous->Children.size() == 1) {
      FormatToken &LastOfChild = *Current->Previous->Children[0]->Last;
      ChildSize = LastOfChild.isTrailingComment() ? Style.ColumnLimit
                                                  : LastOfChild.TotalLength + 1;
    }
    const FormatToken *Prev = Current->Previous;
    if (Current->MustBreakBefore || Prev->Children.size() > 1 ||
        (Prev->Children.size() == 1 &&
         Prev->Children[0]->First->MustBreakBefore) ||
        Current->IsMultiline)
      Current->TotalLength = Prev->TotalLength + Style.ColumnLimit;
    else
      Current->TotalLength = Prev->TotalLength + Current->ColumnWidth +
                             ChildSize + Current->SpacesRequiredBefore;

    if (Current->is(TT_CtorInitializerColon))
      InFunctionDecl = false;

    // FIXME: Only calculate this if CanBreakBefore is true once static
    // initializers etc. are sorted out.
    // FIXME: Move magic numbers to a better place.

    // Reduce penalty for aligning ObjC method arguments using the colon
    // alignment as this is the canonical way (still prefer fitting everything
    // into one line if possible). Trying to fit a whole expression into one
    // line should not force other line breaks (e.g. when ObjC method
    // expression is a part of other expression).
    Current->SplitPenalty = splitPenalty(Line, *Current, InFunctionDecl);
    if (Style.Language == FormatStyle::LK_ObjC &&
        Current->is(TT_SelectorName) && Current->ParameterIndex > 0) {
      if (Current->ParameterIndex == 1)
        Current->SplitPenalty += 5 * Current->BindingStrength;
    } else {
      Current->SplitPenalty += 20 * Current->BindingStrength;
    }

    Current = Current->Next;
  }

  calculateUnbreakableTailLengths(Line);
  unsigned IndentLevel = Line.Level;
  for (Current = Line.First; Current != nullptr; Current = Current->Next) {
    if (Current->Role)
      Current->Role->precomputeFormattingInfos(Current);
    if (Current->MatchingParen &&
        Current->MatchingParen->opensBlockOrBlockTypeList(Style)) {
      assert(IndentLevel > 0);
      --IndentLevel;
    }
    Current->IndentLevel = IndentLevel;
    if (Current->opensBlockOrBlockTypeList(Style))
      ++IndentLevel;
  }

  LLVM_DEBUG({ printDebugInfo(Line); });
}

void TokenAnnotator::calculateUnbreakableTailLengths(AnnotatedLine &Line) {
  unsigned UnbreakableTailLength = 0;
  FormatToken *Current = Line.Last;
  while (Current) {
    Current->UnbreakableTailLength = UnbreakableTailLength;
    if (Current->CanBreakBefore ||
        Current->isOneOf(tok::comment, tok::string_literal)) {
      UnbreakableTailLength = 0;
    } else {
      UnbreakableTailLength +=
          Current->ColumnWidth + Current->SpacesRequiredBefore;
    }
    Current = Current->Previous;
  }
}

unsigned TokenAnnotator::splitPenalty(const AnnotatedLine &Line,
                                      const FormatToken &Tok,
                                      bool InFunctionDecl) {
  const FormatToken &Left = *Tok.Previous;
  const FormatToken &Right = Tok;

  if (Left.is(tok::semi))
    return 0;

  if (Style.Language == FormatStyle::LK_Java) {
    if (Right.isOneOf(Keywords.kw_extends, Keywords.kw_throws))
      return 1;
    if (Right.is(Keywords.kw_implements))
      return 2;
    if (Left.is(tok::comma) && Left.NestingLevel == 0)
      return 3;
  } else if (Style.Language == FormatStyle::LK_JavaScript) {
    if (Right.is(Keywords.kw_function) && Left.isNot(tok::comma))
      return 100;
    if (Left.is(TT_JsTypeColon))
      return 35;
    if ((Left.is(TT_TemplateString) && Left.TokenText.endswith("${")) ||
        (Right.is(TT_TemplateString) && Right.TokenText.startswith("}")))
      return 100;
    // Prefer breaking call chains (".foo") over empty "{}", "[]" or "()".
    if (Left.opensScope() && Right.closesScope())
      return 200;
  }

  if (Right.is(tok::identifier) && Right.Next && Right.Next->is(TT_DictLiteral))
    return 1;
  if (Right.is(tok::l_square)) {
    if (Style.Language == FormatStyle::LK_Proto)
      return 1;
    if (Left.is(tok::r_square))
      return 200;
    // Slightly prefer formatting local lambda definitions like functions.
    if (Right.is(TT_LambdaLSquare) && Left.is(tok::equal))
      return 35;
    if (!Right.isOneOf(TT_ObjCMethodExpr, TT_LambdaLSquare,
                       TT_ArrayInitializerLSquare,
                       TT_DesignatedInitializerLSquare, TT_AttributeSquare))
      return 500;
  }

  if (Left.is(tok::coloncolon) ||
      (Right.is(tok::period) && Style.Language == FormatStyle::LK_Proto))
    return 500;
  if (Right.isOneOf(TT_StartOfName, TT_FunctionDeclarationName) ||
      Right.is(tok::kw_operator)) {
    if (Line.startsWith(tok::kw_for) && Right.PartOfMultiVariableDeclStmt)
      return 3;
    if (Left.is(TT_StartOfName))
      return 110;
    if (InFunctionDecl && Right.NestingLevel == 0)
      return Style.PenaltyReturnTypeOnItsOwnLine;
    return 200;
  }
  if (Right.is(TT_PointerOrReference))
    return 190;
  if (Right.is(TT_LambdaArrow))
    return 110;
  if (Left.is(tok::equal) && Right.is(tok::l_brace))
    return 160;
  if (Left.is(TT_CastRParen))
    return 100;
  if (Left.isOneOf(tok::kw_class, tok::kw_struct))
    return 5000;
  if (Left.is(tok::comment))
    return 1000;

  if (Left.isOneOf(TT_RangeBasedForLoopColon, TT_InheritanceColon,
                   TT_CtorInitializerColon))
    return 2;

  if (Right.isMemberAccess()) {
    // Breaking before the "./->" of a chained call/member access is reasonably
    // cheap, as formatting those with one call per line is generally
    // desirable. In particular, it should be cheaper to break before the call
    // than it is to break inside a call's parameters, which could lead to weird
    // "hanging" indents. The exception is the very last "./->" to support this
    // frequent pattern:
    //
    //   aaaaaaaa.aaaaaaaa.bbbbbbb().ccccccccccccccccccccc(
    //       dddddddd);
    //
    // which might otherwise be blown up onto many lines. Here, clang-format
    // won't produce "hanging" indents anyway as there is no other trailing
    // call.
    //
    // Also apply higher penalty is not a call as that might lead to a wrapping
    // like:
    //
    //   aaaaaaa
    //       .aaaaaaaaa.bbbbbbbb(cccccccc);
    return !Right.NextOperator || !Right.NextOperator->Previous->closesScope()
               ? 150
               : 35;
  }

  if (Right.is(TT_TrailingAnnotation) &&
      (!Right.Next || Right.Next->isNot(tok::l_paren))) {
    // Moving trailing annotations to the next line is fine for ObjC method
    // declarations.
    if (Line.startsWith(TT_ObjCMethodSpecifier))
      return 10;
    // Generally, breaking before a trailing annotation is bad unless it is
    // function-like. It seems to be especially preferable to keep standard
    // annotations (i.e. "const", "final" and "override") on the same line.
    // Use a slightly higher penalty after ")" so that annotations like
    // "const override" are kept together.
    bool is_short_annotation = Right.TokenText.size() < 10;
    return (Left.is(tok::r_paren) ? 100 : 120) + (is_short_annotation ? 50 : 0);
  }

  // In for-loops, prefer breaking at ',' and ';'.
  if (Line.startsWith(tok::kw_for) && Left.is(tok::equal))
    return 4;

  // In Objective-C method expressions, prefer breaking before "param:" over
  // breaking after it.
  if (Right.is(TT_SelectorName))
    return 0;
  if (Left.is(tok::colon) && Left.is(TT_ObjCMethodExpr))
    return Line.MightBeFunctionDecl ? 50 : 500;

  // In Objective-C type declarations, avoid breaking after the category's
  // open paren (we'll prefer breaking after the protocol list's opening
  // angle bracket, if present).
  if (Line.Type == LT_ObjCDecl && Left.is(tok::l_paren) && Left.Previous &&
      Left.Previous->isOneOf(tok::identifier, tok::greater))
    return 500;

  if (Left.is(tok::l_paren) && InFunctionDecl &&
      Style.AlignAfterOpenBracket != FormatStyle::BAS_DontAlign)
    return 100;
  if (Left.is(tok::l_paren) && Left.Previous &&
      (Left.Previous->isOneOf(tok::kw_if, tok::kw_for) ||
       Left.Previous->endsSequence(tok::kw_constexpr, tok::kw_if)))
    return 1000;
  if (Left.is(tok::equal) && InFunctionDecl)
    return 110;
  if (Right.is(tok::r_brace))
    return 1;
  if (Left.is(TT_TemplateOpener))
    return 100;
  if (Left.opensScope()) {
    if (Style.AlignAfterOpenBracket == FormatStyle::BAS_DontAlign)
      return 0;
    if (Left.is(tok::l_brace) && !Style.Cpp11BracedListStyle)
      return 19;
    return Left.ParameterCount > 1 ? Style.PenaltyBreakBeforeFirstCallParameter
                                   : 19;
  }
  if (Left.is(TT_JavaAnnotation))
    return 50;

  if (Left.isOneOf(tok::plus, tok::comma) && Left.Previous &&
      Left.Previous->isLabelString() &&
      (Left.NextOperator || Left.OperatorIndex != 0))
    return 50;
  if (Right.is(tok::plus) && Left.isLabelString() &&
      (Right.NextOperator || Right.OperatorIndex != 0))
    return 25;
  if (Left.is(tok::comma))
    return 1;
  if (Right.is(tok::lessless) && Left.isLabelString() &&
      (Right.NextOperator || Right.OperatorIndex != 1))
    return 25;
  if (Right.is(tok::lessless)) {
    // Breaking at a << is really cheap.
    if (!Left.is(tok::r_paren) || Right.OperatorIndex > 0)
      // Slightly prefer to break before the first one in log-like statements.
      return 2;
    return 1;
  }
  if (Left.ClosesTemplateDeclaration)
    return Style.PenaltyBreakTemplateDeclaration;
  if (Left.is(TT_ConditionalExpr))
    return prec::Conditional;
  prec::Level Level = Left.getPrecedence();
  if (Level == prec::Unknown)
    Level = Right.getPrecedence();
  if (Level == prec::Assignment)
    return Style.PenaltyBreakAssignment;
  if (Level != prec::Unknown)
    return Level;

  return 3;
}

bool TokenAnnotator::spaceRequiredBetween(const AnnotatedLine &Line,
                                          const FormatToken &Left,
                                          const FormatToken &Right) {
  if (Left.is(tok::kw_return) && Right.isNot(tok::semi))
    return true;
  if (Left.is(Keywords.kw_assert) && Style.Language == FormatStyle::LK_Java)
    return true;
  if (Style.ObjCSpaceAfterProperty && Line.Type == LT_ObjCProperty &&
      Left.Tok.getObjCKeywordID() == tok::objc_property)
    return true;
  if (Right.is(tok::hashhash))
    return Left.is(tok::hash);
  if (Left.isOneOf(tok::hashhash, tok::hash))
    return Right.is(tok::hash);
  if (Left.is(tok::l_paren) && Right.is(tok::r_paren))
    return Style.SpaceInEmptyParentheses;
  if (Left.is(tok::l_paren) || Right.is(tok::r_paren))
    return (Right.is(TT_CastRParen) ||
            (Left.MatchingParen && Left.MatchingParen->is(TT_CastRParen)))
               ? Style.SpacesInCStyleCastParentheses
               : Style.SpacesInParentheses;
  if (Right.isOneOf(tok::semi, tok::comma))
    return false;
  if (Right.is(tok::less) && Line.Type == LT_ObjCDecl) {
    bool IsLightweightGeneric = Right.MatchingParen &&
                                Right.MatchingParen->Next &&
                                Right.MatchingParen->Next->is(tok::colon);
    return !IsLightweightGeneric && Style.ObjCSpaceBeforeProtocolList;
  }
  if (Right.is(tok::less) && Left.is(tok::kw_template))
    return Style.SpaceAfterTemplateKeyword;
  if (Left.isOneOf(tok::exclaim, tok::tilde))
    return false;
  if (Left.is(tok::at) &&
      Right.isOneOf(tok::identifier, tok::string_literal, tok::char_constant,
                    tok::numeric_constant, tok::l_paren, tok::l_brace,
                    tok::kw_true, tok::kw_false))
    return false;
  if (Left.is(tok::colon))
    return !Left.is(TT_ObjCMethodExpr);
  if (Left.is(tok::coloncolon))
    return false;
  if (Left.is(tok::less) || Right.isOneOf(tok::greater, tok::less)) {
    if (Style.Language == FormatStyle::LK_TextProto ||
        (Style.Language == FormatStyle::LK_Proto &&
         (Left.is(TT_DictLiteral) || Right.is(TT_DictLiteral)))) {
      // Format empty list as `<>`.
      if (Left.is(tok::less) && Right.is(tok::greater))
        return false;
      return !Style.Cpp11BracedListStyle;
    }
    return false;
  }
  if (Right.is(tok::ellipsis))
    return Left.Tok.isLiteral() || (Left.is(tok::identifier) && Left.Previous &&
                                    Left.Previous->is(tok::kw_case));
  if (Left.is(tok::l_square) && Right.is(tok::amp))
    return false;
  if (Right.is(TT_PointerOrReference)) {
    if (Left.is(tok::r_paren) && Line.MightBeFunctionDecl) {
      if (!Left.MatchingParen)
        return true;
      FormatToken *TokenBeforeMatchingParen =
          Left.MatchingParen->getPreviousNonComment();
      if (!TokenBeforeMatchingParen ||
          !TokenBeforeMatchingParen->isOneOf(tok::kw_typeof, tok::kw_decltype))
        return true;
    }
    return (Left.Tok.isLiteral() ||
            (!Left.isOneOf(TT_PointerOrReference, tok::l_paren) &&
             (Style.PointerAlignment != FormatStyle::PAS_Left ||
              (Line.IsMultiVariableDeclStmt &&
               (Left.NestingLevel == 0 ||
                (Left.NestingLevel == 1 && Line.First->is(tok::kw_for)))))));
  }
  if (Right.is(TT_FunctionTypeLParen) && Left.isNot(tok::l_paren) &&
      (!Left.is(TT_PointerOrReference) ||
       (Style.PointerAlignment != FormatStyle::PAS_Right &&
        !Line.IsMultiVariableDeclStmt)))
    return true;
  if (Left.is(TT_PointerOrReference))
    return Right.Tok.isLiteral() || Right.is(TT_BlockComment) ||
           (Right.isOneOf(Keywords.kw_override, Keywords.kw_final) &&
            !Right.is(TT_StartOfName)) ||
           (Right.is(tok::l_brace) && Right.BlockKind == BK_Block) ||
           (!Right.isOneOf(TT_PointerOrReference, TT_ArraySubscriptLSquare,
                           tok::l_paren) &&
            (Style.PointerAlignment != FormatStyle::PAS_Right &&
             !Line.IsMultiVariableDeclStmt) &&
            Left.Previous &&
            !Left.Previous->isOneOf(tok::l_paren, tok::coloncolon));
  if (Right.is(tok::star) && Left.is(tok::l_paren))
    return false;
  const auto SpaceRequiredForArrayInitializerLSquare =
      [](const FormatToken &LSquareTok, const FormatStyle &Style) {
        return Style.SpacesInContainerLiterals ||
               ((Style.Language == FormatStyle::LK_Proto ||
                 Style.Language == FormatStyle::LK_TextProto) &&
                !Style.Cpp11BracedListStyle &&
                LSquareTok.endsSequence(tok::l_square, tok::colon,
                                        TT_SelectorName));
      };
  if (Left.is(tok::l_square))
    return (Left.is(TT_ArrayInitializerLSquare) && Right.isNot(tok::r_square) &&
            SpaceRequiredForArrayInitializerLSquare(Left, Style)) ||
           (Left.isOneOf(TT_ArraySubscriptLSquare,
                         TT_StructuredBindingLSquare) &&
            Style.SpacesInSquareBrackets && Right.isNot(tok::r_square));
  if (Right.is(tok::r_square))
    return Right.MatchingParen &&
           ((Right.MatchingParen->is(TT_ArrayInitializerLSquare) &&
             SpaceRequiredForArrayInitializerLSquare(*Right.MatchingParen,
                                                     Style)) ||
            (Style.SpacesInSquareBrackets &&
             Right.MatchingParen->isOneOf(TT_ArraySubscriptLSquare,
                                          TT_StructuredBindingLSquare)) ||
            Right.MatchingParen->is(TT_AttributeParen));
  if (Right.is(tok::l_square) &&
      !Right.isOneOf(TT_ObjCMethodExpr, TT_LambdaLSquare,
                     TT_DesignatedInitializerLSquare,
                     TT_StructuredBindingLSquare, TT_AttributeSquare) &&
      !Left.isOneOf(tok::numeric_constant, TT_DictLiteral))
    return false;
  if (Left.is(tok::l_brace) && Right.is(tok::r_brace))
    return !Left.Children.empty(); // No spaces in "{}".
  if ((Left.is(tok::l_brace) && Left.BlockKind != BK_Block) ||
      (Right.is(tok::r_brace) && Right.MatchingParen &&
       Right.MatchingParen->BlockKind != BK_Block))
    return !Style.Cpp11BracedListStyle;
  if (Left.is(TT_BlockComment))
    // No whitespace in x(/*foo=*/1), except for JavaScript.
    return Style.Language == FormatStyle::LK_JavaScript ||
           !Left.TokenText.endswith("=*/");
  if (Right.is(tok::l_paren)) {
    if ((Left.is(tok::r_paren) && Left.is(TT_AttributeParen)) ||
        (Left.is(tok::r_square) && Left.is(TT_AttributeSquare)))
      return true;
    return Line.Type == LT_ObjCDecl || Left.is(tok::semi) ||
           (Style.SpaceBeforeParens != FormatStyle::SBPO_Never &&
            (Left.isOneOf(tok::kw_if, tok::pp_elif, tok::kw_for, tok::kw_while,
                          tok::kw_switch, tok::kw_case, TT_ForEachMacro,
                          TT_ObjCForIn) ||
             Left.endsSequence(tok::kw_constexpr, tok::kw_if) ||
             (Left.isOneOf(tok::kw_try, Keywords.kw___except, tok::kw_catch,
                           tok::kw_new, tok::kw_delete) &&
              (!Left.Previous || Left.Previous->isNot(tok::period))))) ||
           (Style.SpaceBeforeParens == FormatStyle::SBPO_Always &&
            (Left.is(tok::identifier) || Left.isFunctionLikeKeyword() ||
             Left.is(tok::r_paren) ||
             (Left.is(tok::r_square) && Left.MatchingParen &&
              Left.MatchingParen->is(TT_LambdaLSquare))) &&
            Line.Type != LT_PreprocessorDirective);
  }
  if (Left.is(tok::at) && Right.Tok.getObjCKeywordID() != tok::objc_not_keyword)
    return false;
  if (Right.is(TT_UnaryOperator))
    return !Left.isOneOf(tok::l_paren, tok::l_square, tok::at) &&
           (Left.isNot(tok::colon) || Left.isNot(TT_ObjCMethodExpr));
  if ((Left.isOneOf(tok::identifier, tok::greater, tok::r_square,
                    tok::r_paren) ||
       Left.isSimpleTypeSpecifier()) &&
      Right.is(tok::l_brace) && Right.getNextNonComment() &&
      Right.BlockKind != BK_Block)
    return false;
  if (Left.is(tok::period) || Right.is(tok::period))
    return false;
  if (Right.is(tok::hash) && Left.is(tok::identifier) && Left.TokenText == "L")
    return false;
  if (Left.is(TT_TemplateCloser) && Left.MatchingParen &&
      Left.MatchingParen->Previous &&
      (Left.MatchingParen->Previous->is(tok::period) ||
       Left.MatchingParen->Previous->is(tok::coloncolon)))
    // Java call to generic function with explicit type:
    // A.<B<C<...>>>DoSomething();
    // A::<B<C<...>>>DoSomething();  // With a Java 8 method reference.
    return false;
  if (Left.is(TT_TemplateCloser) && Right.is(tok::l_square))
    return false;
  if (Left.is(tok::l_brace) && Left.endsSequence(TT_DictLiteral, tok::at))
    // Objective-C dictionary literal -> no space after opening brace.
    return false;
  if (Right.is(tok::r_brace) && Right.MatchingParen &&
      Right.MatchingParen->endsSequence(TT_DictLiteral, tok::at))
    // Objective-C dictionary literal -> no space before closing brace.
    return false;
  return true;
}

bool TokenAnnotator::spaceRequiredBefore(const AnnotatedLine &Line,
                                         const FormatToken &Right) {
  const FormatToken &Left = *Right.Previous;
  if (Right.Tok.getIdentifierInfo() && Left.Tok.getIdentifierInfo())
    return true; // Never ever merge two identifiers.
  if (Style.isCpp()) {
    if (Left.is(tok::kw_operator))
      return Right.is(tok::coloncolon);
    if (Right.is(tok::l_brace) && Right.BlockKind == BK_BracedInit &&
        !Left.opensScope() && Style.SpaceBeforeCpp11BracedList)
      return true;
  } else if (Style.Language == FormatStyle::LK_Proto ||
             Style.Language == FormatStyle::LK_TextProto) {
    if (Right.is(tok::period) &&
        Left.isOneOf(Keywords.kw_optional, Keywords.kw_required,
                     Keywords.kw_repeated, Keywords.kw_extend))
      return true;
    if (Right.is(tok::l_paren) &&
        Left.isOneOf(Keywords.kw_returns, Keywords.kw_option))
      return true;
    if (Right.isOneOf(tok::l_brace, tok::less) && Left.is(TT_SelectorName))
      return true;
    // Slashes occur in text protocol extension syntax: [type/type] { ... }.
    if (Left.is(tok::slash) || Right.is(tok::slash))
      return false;
    if (Left.MatchingParen &&
        Left.MatchingParen->is(TT_ProtoExtensionLSquare) &&
        Right.isOneOf(tok::l_brace, tok::less))
      return !Style.Cpp11BracedListStyle;
    // A percent is probably part of a formatting specification, such as %lld.
    if (Left.is(tok::percent))
      return false;
    // Preserve the existence of a space before a percent for cases like 0x%04x
    // and "%d %d"
    if (Left.is(tok::numeric_constant) && Right.is(tok::percent))
      return Right.WhitespaceRange.getEnd() != Right.WhitespaceRange.getBegin();
  } else if (Style.Language == FormatStyle::LK_JavaScript) {
    if (Left.is(TT_JsFatArrow))
      return true;
    // for await ( ...
    if (Right.is(tok::l_paren) && Left.is(Keywords.kw_await) && Left.Previous &&
        Left.Previous->is(tok::kw_for))
      return true;
    if (Left.is(Keywords.kw_async) && Right.is(tok::l_paren) &&
        Right.MatchingParen) {
      const FormatToken *Next = Right.MatchingParen->getNextNonComment();
      // An async arrow function, for example: `x = async () => foo();`,
      // as opposed to calling a function called async: `x = async();`
      if (Next && Next->is(TT_JsFatArrow))
        return true;
    }
    if ((Left.is(TT_TemplateString) && Left.TokenText.endswith("${")) ||
        (Right.is(TT_TemplateString) && Right.TokenText.startswith("}")))
      return false;
    // In tagged template literals ("html`bar baz`"), there is no space between
    // the tag identifier and the template string. getIdentifierInfo makes sure
    // that the identifier is not a pseudo keyword like `yield`, either.
    if (Left.is(tok::identifier) && Keywords.IsJavaScriptIdentifier(Left) &&
        Right.is(TT_TemplateString))
      return false;
    if (Right.is(tok::star) &&
        Left.isOneOf(Keywords.kw_function, Keywords.kw_yield))
      return false;
    if (Right.isOneOf(tok::l_brace, tok::l_square) &&
        Left.isOneOf(Keywords.kw_function, Keywords.kw_yield,
                     Keywords.kw_extends, Keywords.kw_implements))
      return true;
    if (Right.is(tok::l_paren)) {
      // JS methods can use some keywords as names (e.g. `delete()`).
      if (Line.MustBeDeclaration && Left.Tok.getIdentifierInfo())
        return false;
      // Valid JS method names can include keywords, e.g. `foo.delete()` or
      // `bar.instanceof()`. Recognize call positions by preceding period.
      if (Left.Previous && Left.Previous->is(tok::period) &&
          Left.Tok.getIdentifierInfo())
        return false;
      // Additional unary JavaScript operators that need a space after.
      if (Left.isOneOf(tok::kw_throw, Keywords.kw_await, Keywords.kw_typeof,
                       tok::kw_void))
        return true;
    }
    if ((Left.isOneOf(Keywords.kw_let, Keywords.kw_var, Keywords.kw_in,
                      tok::kw_const) ||
         // "of" is only a keyword if it appears after another identifier
         // (e.g. as "const x of y" in a for loop), or after a destructuring
         // operation (const [x, y] of z, const {a, b} of c).
         (Left.is(Keywords.kw_of) && Left.Previous &&
          (Left.Previous->Tok.is(tok::identifier) ||
           Left.Previous->isOneOf(tok::r_square, tok::r_brace)))) &&
        (!Left.Previous || !Left.Previous->is(tok::period)))
      return true;
    if (Left.isOneOf(tok::kw_for, Keywords.kw_as) && Left.Previous &&
        Left.Previous->is(tok::period) && Right.is(tok::l_paren))
      return false;
    if (Left.is(Keywords.kw_as) &&
        Right.isOneOf(tok::l_square, tok::l_brace, tok::l_paren))
      return true;
    if (Left.is(tok::kw_default) && Left.Previous &&
        Left.Previous->is(tok::kw_export))
      return true;
    if (Left.is(Keywords.kw_is) && Right.is(tok::l_brace))
      return true;
    if (Right.isOneOf(TT_JsTypeColon, TT_JsTypeOptionalQuestion))
      return false;
    if (Left.is(TT_JsTypeOperator) || Right.is(TT_JsTypeOperator))
      return false;
    if ((Left.is(tok::l_brace) || Right.is(tok::r_brace)) &&
        Line.First->isOneOf(Keywords.kw_import, tok::kw_export))
      return false;
    if (Left.is(tok::ellipsis))
      return false;
    if (Left.is(TT_TemplateCloser) &&
        !Right.isOneOf(tok::equal, tok::l_brace, tok::comma, tok::l_square,
                       Keywords.kw_implements, Keywords.kw_extends))
      // Type assertions ('<type>expr') are not followed by whitespace. Other
      // locations that should have whitespace following are identified by the
      // above set of follower tokens.
      return false;
    if (Right.is(TT_JsNonNullAssertion))
      return false;
    if (Left.is(TT_JsNonNullAssertion) &&
        Right.isOneOf(Keywords.kw_as, Keywords.kw_in))
      return true; // "x! as string", "x! in y"
  } else if (Style.Language == FormatStyle::LK_Java) {
    if (Left.is(tok::r_square) && Right.is(tok::l_brace))
      return true;
    if (Left.is(Keywords.kw_synchronized) && Right.is(tok::l_paren))
      return Style.SpaceBeforeParens != FormatStyle::SBPO_Never;
    if ((Left.isOneOf(tok::kw_static, tok::kw_public, tok::kw_private,
                      tok::kw_protected) ||
         Left.isOneOf(Keywords.kw_final, Keywords.kw_abstract,
                      Keywords.kw_native)) &&
        Right.is(TT_TemplateOpener))
      return true;
  }
  if (Left.is(TT_ImplicitStringLiteral))
    return Right.WhitespaceRange.getBegin() != Right.WhitespaceRange.getEnd();
  if (Line.Type == LT_ObjCMethodDecl) {
    if (Left.is(TT_ObjCMethodSpecifier))
      return true;
    if (Left.is(tok::r_paren) && canBeObjCSelectorComponent(Right))
      // Don't space between ')' and <id> or ')' and 'new'. 'new' is not a
      // keyword in Objective-C, and '+ (instancetype)new;' is a standard class
      // method declaration.
      return false;
  }
  if (Line.Type == LT_ObjCProperty &&
      (Right.is(tok::equal) || Left.is(tok::equal)))
    return false;

  if (Right.isOneOf(TT_TrailingReturnArrow, TT_LambdaArrow) ||
      Left.isOneOf(TT_TrailingReturnArrow, TT_LambdaArrow))
    return true;
  if (Right.is(TT_OverloadedOperatorLParen))
    return Style.SpaceBeforeParens == FormatStyle::SBPO_Always;
  if (Left.is(tok::comma))
    return true;
  if (Right.is(tok::comma))
    return false;
  if (Right.is(TT_ObjCBlockLParen))
    return true;
  if (Right.is(TT_CtorInitializerColon))
    return Style.SpaceBeforeCtorInitializerColon;
  if (Right.is(TT_InheritanceColon) && !Style.SpaceBeforeInheritanceColon)
    return false;
  if (Right.is(TT_RangeBasedForLoopColon) &&
      !Style.SpaceBeforeRangeBasedForLoopColon)
    return false;
  if (Right.is(tok::colon)) {
    if (Line.First->isOneOf(tok::kw_case, tok::kw_default) ||
        !Right.getNextNonComment() || Right.getNextNonComment()->is(tok::semi))
      return false;
    if (Right.is(TT_ObjCMethodExpr))
      return false;
    if (Left.is(tok::question))
      return false;
    if (Right.is(TT_InlineASMColon) && Left.is(tok::coloncolon))
      return false;
    if (Right.is(TT_DictLiteral))
      return Style.SpacesInContainerLiterals;
    if (Right.is(TT_AttributeColon))
      return false;
    return true;
  }
  if (Left.is(TT_UnaryOperator))
    return Right.is(TT_BinaryOperator);

  // If the next token is a binary operator or a selector name, we have
  // incorrectly classified the parenthesis as a cast. FIXME: Detect correctly.
  if (Left.is(TT_CastRParen))
    return Style.SpaceAfterCStyleCast ||
           Right.isOneOf(TT_BinaryOperator, TT_SelectorName);

  if (Left.is(tok::greater) && Right.is(tok::greater)) {
    if (Style.Language == FormatStyle::LK_TextProto ||
        (Style.Language == FormatStyle::LK_Proto && Left.is(TT_DictLiteral)))
      return !Style.Cpp11BracedListStyle;
    return Right.is(TT_TemplateCloser) && Left.is(TT_TemplateCloser) &&
           (Style.Standard != FormatStyle::LS_Cpp11 || Style.SpacesInAngles);
  }
  if (Right.isOneOf(tok::arrow, tok::arrowstar, tok::periodstar) ||
      Left.isOneOf(tok::arrow, tok::period, tok::arrowstar, tok::periodstar) ||
      (Right.is(tok::period) && Right.isNot(TT_DesignatedInitializerPeriod)))
    return false;
  if (!Style.SpaceBeforeAssignmentOperators &&
      Right.getPrecedence() == prec::Assignment)
    return false;
  if (Style.Language == FormatStyle::LK_Java && Right.is(tok::coloncolon) &&
      (Left.is(tok::identifier) || Left.is(tok::kw_this)))
    return false;
  if (Right.is(tok::coloncolon) && Left.is(tok::identifier))
    // Generally don't remove existing spaces between an identifier and "::".
    // The identifier might actually be a macro name such as ALWAYS_INLINE. If
    // this turns out to be too lenient, add analysis of the identifier itself.
    return Right.WhitespaceRange.getBegin() != Right.WhitespaceRange.getEnd();
  if (Right.is(tok::coloncolon) && !Left.isOneOf(tok::l_brace, tok::comment))
    return (Left.is(TT_TemplateOpener) &&
            Style.Standard == FormatStyle::LS_Cpp03) ||
           !(Left.isOneOf(tok::l_paren, tok::r_paren, tok::l_square,
                          tok::kw___super, TT_TemplateCloser,
                          TT_TemplateOpener)) ||
           (Left.is(tok ::l_paren) && Style.SpacesInParentheses);
  if ((Left.is(TT_TemplateOpener)) != (Right.is(TT_TemplateCloser)))
    return Style.SpacesInAngles;
  // Space before TT_StructuredBindingLSquare.
  if (Right.is(TT_StructuredBindingLSquare))
    return !Left.isOneOf(tok::amp, tok::ampamp) ||
           Style.PointerAlignment != FormatStyle::PAS_Right;
  // Space before & or && following a TT_StructuredBindingLSquare.
  if (Right.Next && Right.Next->is(TT_StructuredBindingLSquare) &&
      Right.isOneOf(tok::amp, tok::ampamp))
    return Style.PointerAlignment != FormatStyle::PAS_Left;
  if ((Right.is(TT_BinaryOperator) && !Left.is(tok::l_paren)) ||
      (Left.isOneOf(TT_BinaryOperator, TT_ConditionalExpr) &&
       !Right.is(tok::r_paren)))
    return true;
  if (Left.is(TT_TemplateCloser) && Right.is(tok::l_paren) &&
      Right.isNot(TT_FunctionTypeLParen))
    return Style.SpaceBeforeParens == FormatStyle::SBPO_Always;
  if (Right.is(TT_TemplateOpener) && Left.is(tok::r_paren) &&
      Left.MatchingParen && Left.MatchingParen->is(TT_OverloadedOperatorLParen))
    return false;
  if (Right.is(tok::less) && Left.isNot(tok::l_paren) &&
      Line.startsWith(tok::hash))
    return true;
  if (Right.is(TT_TrailingUnaryOperator))
    return false;
  if (Left.is(TT_RegexLiteral))
    return false;
  return spaceRequiredBetween(Line, Left, Right);
}

// Returns 'true' if 'Tok' is a brace we'd want to break before in Allman style.
static bool isAllmanBrace(const FormatToken &Tok) {
  return Tok.is(tok::l_brace) && Tok.BlockKind == BK_Block &&
         !Tok.isOneOf(TT_ObjCBlockLBrace, TT_DictLiteral);
}

bool TokenAnnotator::mustBreakBefore(const AnnotatedLine &Line,
                                     const FormatToken &Right) {
  if (!Right.Previous)
    return true;
  const FormatToken &Left = *Right.Previous;
  if (Right.NewlinesBefore > 1 && Style.MaxEmptyLinesToKeep > 0)
    return true;

  if (Style.Language == FormatStyle::LK_JavaScript) {
    // FIXME: This might apply to other languages and token kinds.
    if (Right.is(tok::string_literal) && Left.is(tok::plus) && Left.Previous &&
        Left.Previous->is(tok::string_literal))
      return true;
    if (Left.is(TT_DictLiteral) && Left.is(tok::l_brace) && Line.Level == 0 &&
        Left.Previous && Left.Previous->is(tok::equal) &&
        Line.First->isOneOf(tok::identifier, Keywords.kw_import, tok::kw_export,
                            tok::kw_const) &&
        // kw_var/kw_let are pseudo-tokens that are tok::identifier, so match
        // above.
        !Line.First->isOneOf(Keywords.kw_var, Keywords.kw_let))
      // Object literals on the top level of a file are treated as "enum-style".
      // Each key/value pair is put on a separate line, instead of bin-packing.
      return true;
    if (Left.is(tok::l_brace) && Line.Level == 0 &&
        (Line.startsWith(tok::kw_enum) ||
         Line.startsWith(tok::kw_const, tok::kw_enum) ||
         Line.startsWith(tok::kw_export, tok::kw_enum) ||
         Line.startsWith(tok::kw_export, tok::kw_const, tok::kw_enum)))
      // JavaScript top-level enum key/value pairs are put on separate lines
      // instead of bin-packing.
      return true;
    if (Right.is(tok::r_brace) && Left.is(tok::l_brace) &&
        !Left.Children.empty())
      // Support AllowShortFunctionsOnASingleLine for JavaScript.
      return Style.AllowShortFunctionsOnASingleLine == FormatStyle::SFS_None ||
             Style.AllowShortFunctionsOnASingleLine == FormatStyle::SFS_Empty ||
             (Left.NestingLevel == 0 && Line.Level == 0 &&
              Style.AllowShortFunctionsOnASingleLine &
                  FormatStyle::SFS_InlineOnly);
  } else if (Style.Language == FormatStyle::LK_Java) {
    if (Right.is(tok::plus) && Left.is(tok::string_literal) && Right.Next &&
        Right.Next->is(tok::string_literal))
      return true;
  } else if (Style.Language == FormatStyle::LK_Cpp ||
             Style.Language == FormatStyle::LK_ObjC ||
             Style.Language == FormatStyle::LK_Proto ||
             Style.Language == FormatStyle::LK_TableGen ||
             Style.Language == FormatStyle::LK_TextProto) {
               //llvm::errs() << "L: " << Right.Previous << " R: " << Right.TokenText << "\n";
    if (Left.isStringLiteral() && Right.isStringLiteral())
      return true;
  }

  // If the last token before a '}', ']', or ')' is a comma or a trailing
  // comment, the intention is to insert a line break after it in order to make
  // shuffling around entries easier. Import statements, especially in
  // JavaScript, can be an exception to this rule.
  if (Style.JavaScriptWrapImports || Line.Type != LT_ImportStatement) {
    const FormatToken *BeforeClosingBrace = nullptr;
    if ((Left.isOneOf(tok::l_brace, TT_ArrayInitializerLSquare) ||
         (Style.Language == FormatStyle::LK_JavaScript &&
          Left.is(tok::l_paren))) &&
        Left.BlockKind != BK_Block && Left.MatchingParen)
      BeforeClosingBrace = Left.MatchingParen->Previous;
    else if (Right.MatchingParen &&
             (Right.MatchingParen->isOneOf(tok::l_brace,
                                           TT_ArrayInitializerLSquare) ||
              (Style.Language == FormatStyle::LK_JavaScript &&
               Right.MatchingParen->is(tok::l_paren))))
      BeforeClosingBrace = &Left;
    if (BeforeClosingBrace && (BeforeClosingBrace->is(tok::comma) ||
                               BeforeClosingBrace->isTrailingComment()))
      return true;
  }

  if (Right.is(tok::comment))
    return Left.BlockKind != BK_BracedInit &&
           Left.isNot(TT_CtorInitializerColon) &&
           (Right.NewlinesBefore > 0 && Right.HasUnescapedNewline);
  if (Left.isTrailingComment())
    return true;
  if (Right.Previous->IsUnterminatedLiteral)
    return true;
  if (Right.is(tok::lessless) && Right.Next &&
      Right.Previous->is(tok::string_literal) &&
      Right.Next->is(tok::string_literal))
    return true;
  if (Right.Previous->ClosesTemplateDeclaration &&
      Right.Previous->MatchingParen &&
      Right.Previous->MatchingParen->NestingLevel == 0 &&
      Style.AlwaysBreakTemplateDeclarations == FormatStyle::BTDS_Yes)
    return true;
  if (Right.is(TT_CtorInitializerComma) &&
      Style.BreakConstructorInitializers == FormatStyle::BCIS_BeforeComma &&
      !Style.ConstructorInitializerAllOnOneLineOrOnePerLine)
    return true;
  if (Right.is(TT_CtorInitializerColon) &&
      Style.BreakConstructorInitializers == FormatStyle::BCIS_BeforeComma &&
      !Style.ConstructorInitializerAllOnOneLineOrOnePerLine)
    return true;
  // Break only if we have multiple inheritance.
  if (Style.BreakInheritanceList == FormatStyle::BILS_BeforeComma &&
      Right.is(TT_InheritanceComma))
    return true;
  if (Right.is(tok::string_literal) && Right.TokenText.startswith("R\""))
    // Multiline raw string literals are special wrt. line breaks. The author
    // has made a deliberate choice and might have aligned the contents of the
    // string literal accordingly. Thus, we try keep existing line breaks.
    return Right.IsMultiline && Right.NewlinesBefore > 0;
  if ((Right.Previous->is(tok::l_brace) ||
       (Right.Previous->is(tok::less) && Right.Previous->Previous &&
        Right.Previous->Previous->is(tok::equal))) &&
      Right.NestingLevel == 1 && Style.Language == FormatStyle::LK_Proto) {
    // Don't put enums or option definitions onto single lines in protocol
    // buffers.
    return true;
  }
  if (Right.is(TT_InlineASMBrace))
    return Right.HasUnescapedNewline;
  if (isAllmanBrace(Left) || isAllmanBrace(Right))
    return (Line.startsWith(tok::kw_enum) && Style.BraceWrapping.AfterEnum) ||
           (Line.startsWith(tok::kw_typedef, tok::kw_enum) &&
            Style.BraceWrapping.AfterEnum) ||
           (Line.startsWith(tok::kw_class) && Style.BraceWrapping.AfterClass) ||
           (Line.startsWith(tok::kw_struct) && Style.BraceWrapping.AfterStruct);
  if (Left.is(TT_ObjCBlockLBrace) && !Style.AllowShortBlocksOnASingleLine)
    return true;

  if ((Style.Language == FormatStyle::LK_Java ||
       Style.Language == FormatStyle::LK_JavaScript) &&
      Left.is(TT_LeadingJavaAnnotation) &&
      Right.isNot(TT_LeadingJavaAnnotation) && Right.isNot(tok::l_paren) &&
      (Line.Last->is(tok::l_brace) || Style.BreakAfterJavaFieldAnnotations))
    return true;

  if (Right.is(TT_ProtoExtensionLSquare))
    return true;

  // In text proto instances if a submessage contains at least 2 entries and at
  // least one of them is a submessage, like A { ... B { ... } ... },
  // put all of the entries of A on separate lines by forcing the selector of
  // the submessage B to be put on a newline.
  //
  // Example: these can stay on one line:
  // a { scalar_1: 1 scalar_2: 2 }
  // a { b { key: value } }
  //
  // and these entries need to be on a new line even if putting them all in one
  // line is under the column limit:
  // a {
  //   scalar: 1
  //   b { key: value }
  // }
  //
  // We enforce this by breaking before a submessage field that has previous
  // siblings, *and* breaking before a field that follows a submessage field.
  //
  // Be careful to exclude the case  [proto.ext] { ... } since the `]` is
  // the TT_SelectorName there, but we don't want to break inside the brackets.
  //
  // Another edge case is @submessage { key: value }, which is a common
  // substitution placeholder. In this case we want to keep `@` and `submessage`
  // together.
  //
  // We ensure elsewhere that extensions are always on their own line.
  if ((Style.Language == FormatStyle::LK_Proto ||
       Style.Language == FormatStyle::LK_TextProto) &&
      Right.is(TT_SelectorName) && !Right.is(tok::r_square) && Right.Next) {
    // Keep `@submessage` together in:
    // @submessage { key: value }
    if (Right.Previous && Right.Previous->is(tok::at))
      return false;
    // Look for the scope opener after selector in cases like:
    // selector { ...
    // selector: { ...
    // selector: @base { ...
    FormatToken *LBrace = Right.Next;
    if (LBrace && LBrace->is(tok::colon)) {
      LBrace = LBrace->Next;
      if (LBrace && LBrace->is(tok::at)) {
        LBrace = LBrace->Next;
        if (LBrace)
          LBrace = LBrace->Next;
      }
    }
    if (LBrace &&
        // The scope opener is one of {, [, <:
        // selector { ... }
        // selector [ ... ]
        // selector < ... >
        //
        // In case of selector { ... }, the l_brace is TT_DictLiteral.
        // In case of an empty selector {}, the l_brace is not TT_DictLiteral,
        // so we check for immediately following r_brace.
        ((LBrace->is(tok::l_brace) &&
          (LBrace->is(TT_DictLiteral) ||
           (LBrace->Next && LBrace->Next->is(tok::r_brace)))) ||
         LBrace->is(TT_ArrayInitializerLSquare) || LBrace->is(tok::less))) {
      // If Left.ParameterCount is 0, then this submessage entry is not the
      // first in its parent submessage, and we want to break before this entry.
      // If Left.ParameterCount is greater than 0, then its parent submessage
      // might contain 1 or more entries and we want to break before this entry
      // if it contains at least 2 entries. We deal with this case later by
      // detecting and breaking before the next entry in the parent submessage.
      if (Left.ParameterCount == 0)
        return true;
      // However, if this submessage is the first entry in its parent
      // submessage, Left.ParameterCount might be 1 in some cases.
      // We deal with this case later by detecting an entry
      // following a closing paren of this submessage.
    }

    // If this is an entry immediately following a submessage, it will be
    // preceded by a closing paren of that submessage, like in:
    //     left---.  .---right
    //            v  v
    // sub: { ... } key: value
    // If there was a comment between `}` an `key` above, then `key` would be
    // put on a new line anyways.
    if (Left.isOneOf(tok::r_brace, tok::greater, tok::r_square))
      return true;
  }

  // Deal with lambda arguments in C++ - we want consistent line breaks whether
  // they happen to be at arg0, arg1 or argN. The selection is a bit nuanced
  // as aggressive line breaks are placed when the lambda is not the last arg.
  if ((Style.Language == FormatStyle::LK_Cpp ||
       Style.Language == FormatStyle::LK_ObjC) &&
      Left.is(tok::l_paren) && Left.BlockParameterCount > 0 &&
      !Right.isOneOf(tok::l_paren, TT_LambdaLSquare)) {
    // Multiple lambdas in the same function call force line breaks.
    if (Left.BlockParameterCount > 1)
      return true;

    // A lambda followed by another arg forces a line break.
    if (!Left.Role)
      return false;
    auto Comma = Left.Role->lastComma();
    if (!Comma)
      return false;
    auto Next = Comma->getNextNonComment();
    if (!Next)
      return false;
    if (!Next->isOneOf(TT_LambdaLSquare, tok::l_brace, tok::caret))
      return true;
  }

  return false;
}

bool TokenAnnotator::canBreakBefore(const AnnotatedLine &Line,
                                    const FormatToken &Right) {
  const FormatToken &Left = *Right.Previous;

  // Language-specific stuff.
  if (Style.Language == FormatStyle::LK_Java) {
    if (Left.isOneOf(Keywords.kw_throws, Keywords.kw_extends,
                     Keywords.kw_implements))
      return false;
    if (Right.isOneOf(Keywords.kw_throws, Keywords.kw_extends,
                      Keywords.kw_implements))
      return true;
  } else if (Style.Language == FormatStyle::LK_JavaScript) {
    const FormatToken *NonComment = Right.getPreviousNonComment();
    if (NonComment &&
        NonComment->isOneOf(
            tok::kw_return, Keywords.kw_yield, tok::kw_continue, tok::kw_break,
            tok::kw_throw, Keywords.kw_interface, Keywords.kw_type,
            tok::kw_static, tok::kw_public, tok::kw_private, tok::kw_protected,
            Keywords.kw_readonly, Keywords.kw_abstract, Keywords.kw_get,
            Keywords.kw_set, Keywords.kw_async, Keywords.kw_await))
      return false; // Otherwise automatic semicolon insertion would trigger.
    if (Right.NestingLevel == 0 &&
        (Left.Tok.getIdentifierInfo() ||
         Left.isOneOf(tok::r_square, tok::r_paren)) &&
        Right.isOneOf(tok::l_square, tok::l_paren))
      return false; // Otherwise automatic semicolon insertion would trigger.
    if (Left.is(TT_JsFatArrow) && Right.is(tok::l_brace))
      return false;
    if (Left.is(TT_JsTypeColon))
      return true;
    // Don't wrap between ":" and "!" of a strict prop init ("field!: type;").
    if (Left.is(tok::exclaim) && Right.is(tok::colon))
      return false;
    // Look for is type annotations like:
    // function f(): a is B { ... }
    // Do not break before is in these cases.
    if (Right.is(Keywords.kw_is)) {
      const FormatToken *Next = Right.getNextNonComment();
      // If `is` is followed by a colon, it's likely that it's a dict key, so
      // ignore it for this check.
      // For example this is common in Polymer:
      // Polymer({
      //   is: 'name',
      //   ...
      // });
      if (!Next || !Next->is(tok::colon))
        return false;
    }
    if (Left.is(Keywords.kw_in))
      return Style.BreakBeforeBinaryOperators == FormatStyle::BOS_None;
    if (Right.is(Keywords.kw_in))
      return Style.BreakBeforeBinaryOperators != FormatStyle::BOS_None;
    if (Right.is(Keywords.kw_as))
      return false; // must not break before as in 'x as type' casts
    if (Right.isOneOf(Keywords.kw_extends, Keywords.kw_infer)) {
      // extends and infer can appear as keywords in conditional types:
      //   https://www.typescriptlang.org/docs/handbook/release-notes/typescript-2-8.html#conditional-types
      // do not break before them, as the expressions are subject to ASI.
      return false;
    }
    if (Left.is(Keywords.kw_as))
      return true;
    if (Left.is(TT_JsNonNullAssertion))
      return true;
    if (Left.is(Keywords.kw_declare) &&
        Right.isOneOf(Keywords.kw_module, tok::kw_namespace,
                      Keywords.kw_function, tok::kw_class, tok::kw_enum,
                      Keywords.kw_interface, Keywords.kw_type, Keywords.kw_var,
                      Keywords.kw_let, tok::kw_const))
      // See grammar for 'declare' statements at:
      // https://github.com/Microsoft/TypeScript/blob/master/doc/spec.md#A.10
      return false;
    if (Left.isOneOf(Keywords.kw_module, tok::kw_namespace) &&
        Right.isOneOf(tok::identifier, tok::string_literal))
      return false; // must not break in "module foo { ...}"
    if (Right.is(TT_TemplateString) && Right.closesScope())
      return false;
    // Don't split tagged template literal so there is a break between the tag
    // identifier and template string.
    if (Left.is(tok::identifier) && Right.is(TT_TemplateString)) {
      return false;
    }
    if (Left.is(TT_TemplateString) && Left.opensScope())
      return true;
  }

  if (Left.is(tok::at))
    return false;
  if (Left.Tok.getObjCKeywordID() == tok::objc_interface)
    return false;
  if (Left.isOneOf(TT_JavaAnnotation, TT_LeadingJavaAnnotation))
    return !Right.is(tok::l_paren);
  if (Right.is(TT_PointerOrReference))
    return Line.IsMultiVariableDeclStmt ||
           (Style.PointerAlignment == FormatStyle::PAS_Right &&
            (!Right.Next || Right.Next->isNot(TT_FunctionDeclarationName)));
  if (Right.isOneOf(TT_StartOfName, TT_FunctionDeclarationName) ||
      Right.is(tok::kw_operator))
    return true;
  if (Left.is(TT_PointerOrReference))
    return false;
  if (Right.isTrailingComment())
    // We rely on MustBreakBefore being set correctly here as we should not
    // change the "binding" behavior of a comment.
    // The first comment in a braced lists is always interpreted as belonging to
    // the first list element. Otherwise, it should be placed outside of the
    // list.
    return Left.BlockKind == BK_BracedInit ||
           (Left.is(TT_CtorInitializerColon) &&
            Style.BreakConstructorInitializers == FormatStyle::BCIS_AfterColon);
  if (Left.is(tok::question) && Right.is(tok::colon))
    return false;
  if (Right.is(TT_ConditionalExpr) || Right.is(tok::question))
    return Style.BreakBeforeTernaryOperators;
  if (Left.is(TT_ConditionalExpr) || Left.is(tok::question))
    return !Style.BreakBeforeTernaryOperators;
  if (Left.is(TT_InheritanceColon))
    return Style.BreakInheritanceList == FormatStyle::BILS_AfterColon;
  if (Right.is(TT_InheritanceColon))
    return Style.BreakInheritanceList != FormatStyle::BILS_AfterColon;
  if (Right.is(TT_ObjCMethodExpr) && !Right.is(tok::r_square) &&
      Left.isNot(TT_SelectorName))
    return true;

  if (Right.is(tok::colon) &&
      !Right.isOneOf(TT_CtorInitializerColon, TT_InlineASMColon))
    return false;
  if (Left.is(tok::colon) && Left.isOneOf(TT_DictLiteral, TT_ObjCMethodExpr)) {
    if (Style.Language == FormatStyle::LK_Proto ||
        Style.Language == FormatStyle::LK_TextProto) {
      if (!Style.AlwaysBreakBeforeMultilineStrings && Right.isStringLiteral())
        return false;
      // Prevent cases like:
      //
      // submessage:
      //     { key: valueeeeeeeeeeee }
      //
      // when the snippet does not fit into one line.
      // Prefer:
      //
      // submessage: {
      //   key: valueeeeeeeeeeee
      // }
      //
      // instead, even if it is longer by one line.
      //
      // Note that this allows allows the "{" to go over the column limit
      // when the column limit is just between ":" and "{", but that does
      // not happen too often and alternative formattings in this case are
      // not much better.
      //
      // The code covers the cases:
      //
      // submessage: { ... }
      // submessage: < ... >
      // repeated: [ ... ]
      if (((Right.is(tok::l_brace) || Right.is(tok::less)) &&
           Right.is(TT_DictLiteral)) ||
          Right.is(TT_ArrayInitializerLSquare))
        return false;
    }
    return true;
  }
  if (Right.is(tok::r_square) && Right.MatchingParen &&
      Right.MatchingParen->is(TT_ProtoExtensionLSquare))
    return false;
  if (Right.is(TT_SelectorName) || (Right.is(tok::identifier) && Right.Next &&
                                    Right.Next->is(TT_ObjCMethodExpr)))
    return Left.isNot(tok::period); // FIXME: Properly parse ObjC calls.
  if (Left.is(tok::r_paren) && Line.Type == LT_ObjCProperty)
    return true;
  if (Left.ClosesTemplateDeclaration || Left.is(TT_FunctionAnnotationRParen))
    return true;
  if (Right.isOneOf(TT_RangeBasedForLoopColon, TT_OverloadedOperatorLParen,
                    TT_OverloadedOperator))
    return false;
  if (Left.is(TT_RangeBasedForLoopColon))
    return true;
  if (Right.is(TT_RangeBasedForLoopColon))
    return false;
  if (Left.is(TT_TemplateCloser) && Right.is(TT_TemplateOpener))
    return true;
  if (Left.isOneOf(TT_TemplateCloser, TT_UnaryOperator) ||
      Left.is(tok::kw_operator))
    return false;
  if (Left.is(tok::equal) && !Right.isOneOf(tok::kw_default, tok::kw_delete) &&
      Line.Type == LT_VirtualFunctionDecl && Left.NestingLevel == 0)
    return false;
  if (Left.is(tok::equal) && Right.is(tok::l_brace) &&
      !Style.Cpp11BracedListStyle)
    return false;
  if (Left.is(tok::l_paren) && Left.is(TT_AttributeParen))
    return false;
  if (Left.is(tok::l_paren) && Left.Previous &&
      (Left.Previous->isOneOf(TT_BinaryOperator, TT_CastRParen)))
    return false;
  if (Right.is(TT_ImplicitStringLiteral))
    return false;

  if (Right.is(tok::r_paren) || Right.is(TT_TemplateCloser))
    return false;
  if (Right.is(tok::r_square) && Right.MatchingParen &&
      Right.MatchingParen->is(TT_LambdaLSquare))
    return false;

  // We only break before r_brace if there was a corresponding break before
  // the l_brace, which is tracked by BreakBeforeClosingBrace.
  if (Right.is(tok::r_brace))
    return Right.MatchingParen && Right.MatchingParen->BlockKind == BK_Block;

  // Allow breaking after a trailing annotation, e.g. after a method
  // declaration.
  if (Left.is(TT_TrailingAnnotation))
    return !Right.isOneOf(tok::l_brace, tok::semi, tok::equal, tok::l_paren,
                          tok::less, tok::coloncolon);

  if (Right.is(tok::kw___attribute) ||
      (Right.is(tok::l_square) && Right.is(TT_AttributeSquare)))
    return true;

  if (Left.is(tok::identifier) && Right.is(tok::string_literal))
    return true;

  if (Right.is(tok::identifier) && Right.Next && Right.Next->is(TT_DictLiteral))
    return true;

  if (Left.is(TT_CtorInitializerColon))
    return Style.BreakConstructorInitializers == FormatStyle::BCIS_AfterColon;
  if (Right.is(TT_CtorInitializerColon))
    return Style.BreakConstructorInitializers != FormatStyle::BCIS_AfterColon;
  if (Left.is(TT_CtorInitializerComma) &&
      Style.BreakConstructorInitializers == FormatStyle::BCIS_BeforeComma)
    return false;
  if (Right.is(TT_CtorInitializerComma) &&
      Style.BreakConstructorInitializers == FormatStyle::BCIS_BeforeComma)
    return true;
  if (Left.is(TT_InheritanceComma) &&
      Style.BreakInheritanceList == FormatStyle::BILS_BeforeComma)
    return false;
  if (Right.is(TT_InheritanceComma) &&
      Style.BreakInheritanceList == FormatStyle::BILS_BeforeComma)
    return true;
  if ((Left.is(tok::greater) && Right.is(tok::greater)) ||
      (Left.is(tok::less) && Right.is(tok::less)))
    return false;
  if (Right.is(TT_BinaryOperator) &&
      Style.BreakBeforeBinaryOperators != FormatStyle::BOS_None &&
      (Style.BreakBeforeBinaryOperators == FormatStyle::BOS_All ||
       Right.getPrecedence() != prec::Assignment))
    return true;
  if (Left.is(TT_ArrayInitializerLSquare))
    return true;
  if (Right.is(tok::kw_typename) && Left.isNot(tok::kw_const))
    return true;
  if ((Left.isBinaryOperator() || Left.is(TT_BinaryOperator)) &&
      !Left.isOneOf(tok::arrowstar, tok::lessless) &&
      Style.BreakBeforeBinaryOperators != FormatStyle::BOS_All &&
      (Style.BreakBeforeBinaryOperators == FormatStyle::BOS_None ||
       Left.getPrecedence() == prec::Assignment))
    return true;
  if ((Left.is(TT_AttributeSquare) && Right.is(tok::l_square)) ||
      (Left.is(tok::r_square) && Right.is(TT_AttributeSquare)))
    return false;
  return Left.isOneOf(tok::comma, tok::coloncolon, tok::semi, tok::l_brace,
                      tok::kw_class, tok::kw_struct, tok::comment) ||
         Right.isMemberAccess() ||
         Right.isOneOf(TT_TrailingReturnArrow, TT_LambdaArrow, tok::lessless,
                       tok::colon, tok::l_square, tok::at) ||
         (Left.is(tok::r_paren) &&
          Right.isOneOf(tok::identifier, tok::kw_const)) ||
         (Left.is(tok::l_paren) && !Right.is(tok::r_paren)) ||
         (Left.is(TT_TemplateOpener) && !Right.is(TT_TemplateCloser));
}

void TokenAnnotator::printDebugInfo(const AnnotatedLine &Line) {
  llvm::errs() << "AnnotatedTokens(L=" << Line.Level << "):\n";
  const FormatToken *Tok = Line.First;
  while (Tok) {
    llvm::errs() << " M=" << Tok->MustBreakBefore
                 << " C=" << Tok->CanBreakBefore
                 << " T=" << getTokenTypeName(Tok->Type)
                 << " S=" << Tok->SpacesRequiredBefore
                 << " B=" << Tok->BlockParameterCount
                 << " BK=" << Tok->BlockKind << " P=" << Tok->SplitPenalty
                 << " Name=" << Tok->Tok.getName() << " L=" << Tok->TotalLength
                 << " PPK=" << Tok->PackingKind << " FakeLParens=";
    for (unsigned i = 0, e = Tok->FakeLParens.size(); i != e; ++i)
      llvm::errs() << Tok->FakeLParens[i] << "/";
    llvm::errs() << " FakeRParens=" << Tok->FakeRParens;
    llvm::errs() << " II=" << Tok->Tok.getIdentifierInfo();
    llvm::errs() << " Text='" << Tok->TokenText << "'\n";
    if (!Tok->Next) {
      assert(Tok == Line.Last);
    }
    Tok = Tok->Next;
  }
  llvm::errs() << "----\n";
}

} // namespace format
} // namespace clang<|MERGE_RESOLUTION|>--- conflicted
+++ resolved
@@ -493,16 +493,11 @@
     while (CurrentToken) {
       if (CurrentToken->is(tok::r_square)) {
         if (IsCpp11AttributeSpecifier)
-<<<<<<< HEAD
           CurrentToken->setType(TT_AttributeSquare);
-        else if (CurrentToken->Next && CurrentToken->Next->is(tok::l_paren) &&
-=======
-          CurrentToken->Type = TT_AttributeSquare;
         else if (((CurrentToken->Next &&
                    CurrentToken->Next->is(tok::l_paren)) ||
                   (CurrentToken->Previous &&
                    CurrentToken->Previous->Previous == Left)) &&
->>>>>>> 0c6bb56b
                  Left->is(TT_ObjCMethodExpr)) {
           // An ObjC method call is rarely followed by an open parenthesis. It
           // also can't be composed of just one token, unless it's a macro that
